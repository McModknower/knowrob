/*
  Copyright (C) 2011 Moritz Tenorth
  Copyright (C) 2015 Daniel Beßler
  All rights reserved.

  Redistribution and use in source and binary forms, with or without
  modification, are permitted provided that the following conditions are met:
      * Redistributions of source code must retain the above copyright
        notice, this list of conditions and the following disclaimer.
      * Redistributions in binary form must reproduce the above copyright
        notice, this list of conditions and the following disclaimer in the
        documentation and/or other materials provided with the distribution.
      * Neither the name of the <organization> nor the
        names of its contributors may be used to endorse or promote products
        derived from this software without specific prior written permission.

  THIS SOFTWARE IS PROVIDED BY THE COPYRIGHT HOLDERS AND CONTRIBUTORS "AS IS" AND
  ANY EXPRESS OR IMPLIED WARRANTIES, INCLUDING, BUT NOT LIMITED TO, THE IMPLIED
  WARRANTIES OF MERCHANTABILITY AND FITNESS FOR A PARTICULAR PURPOSE ARE
  DISCLAIMED. IN NO EVENT SHALL <COPYRIGHT HOLDER> BE LIABLE FOR ANY
  DIRECT, INDIRECT, INCIDENTAL, SPECIAL, EXEMPLARY, OR CONSEQUENTIAL DAMAGES
  (INCLUDING, BUT NOT LIMITED TO, PROCUREMENT OF SUBSTITUTE GOODS OR SERVICES;
  LOSS OF USE, DATA, OR PROFITS; OR BUSINESS INTERRUPTION) HOWEVER CAUSED AND
  ON ANY THEORY OF LIABILITY, WHETHER IN CONTRACT, STRICT LIABILITY, OR TORT
  (INCLUDING NEGLIGENCE OR OTHERWISE) ARISING IN ANY WAY OUT OF THE USE OF THIS
  SOFTWARE, EVEN IF ADVISED OF THE POSSIBILITY OF SUCH DAMAGE.
*/

:- module(knowrob_vis,
    [
      show/0,
      show/1,
      show/2,
      show/3,
      show_next/0,
      camera_pose/2,
      visualisation_server/0
    ]).
/** <module> Methods for visualizing parts of the knowledge base

  @author Moritz Tenorth
  @author Daniel Beßler
  @license BSD
*/
:- use_module(library('semweb/rdfs')).
:- use_module(library('semweb/rdf_db')).
:- use_module(library('jpl')).
:- use_module(library('knowrob/computable')).
:- use_module(library('knowrob/marker_vis')).
:- use_module(library('knowrob/data_vis')).

:- rdf_meta 
      show(t),
      show(t,r),
      show(t,r,t),
      camera_pose(r,r),
      camera_transform(r).

% % % % % % % % % % % % % % % % % % % % % % % % % % % % % % % % % % % % % % %
% % % Convinience predicate for different types of visualizations

%% show is det.
%% show(+VisualThing) is det.
%% show(+VisualThing, +Instant) is det.
%% show(+VisualThing, +Instant, +Properties) is det.
%
% VisualThing is a thing with a visual interpretation
% and some way to generate a ROS visualization message for it.
% This includes marker_visualization messages and data_vis messages.
% VisualThing may be a RDF IRI of some OWL individual,
% a marker term (e.g., object(Iri)), or a data vis object (e.g., timeline(Identifier)).
% All existing markers are updated for the current timepoint if
% VisualThing is left unspecified.
% Properties is a list of properties passed to
% the respective submodules (i.e., marker or data visualization).
% If VisualThing is a list then each element is expected to be a term
% describing one visualization artifact.
%
show :- marker_update.

show(VisualThing) :-
  is_list(VisualThing), !,
  show_next,
  forall( member(MarkerDescr, VisualThing), (
    T =.. [show|MarkerDescr], call(T)
  )), !.

show(VisualThing) :-
  current_time(Instant),
  show(VisualThing,Instant,[]), !.

show(VisualThing, Properties) :-
  is_list(Properties),
  current_time(Instant),
  show(VisualThing,Instant,Properties), !.

show(VisualThing, Instant) :-
  show(VisualThing, Instant, []), !.

show(VisualThing, Instant, Properties) :-
  marker_vis:marker_term(VisualThing, MarkerTerm), !,
  ( member(name:Name, Properties) ->
    marker(MarkerTerm, MarkerObj, Name) ;
    marker(MarkerTerm, MarkerObj)
  ),
  marker_update(MarkerObj,Instant),
  marker_properties(MarkerObj, Properties).

show(DataVisTerm, _, Properties) :-
  data_vis(DataVisTerm, Properties), !.

%% show_next is det
%removes displayed trajectories.
show_next :-
  marker_remove(trajectories).

<<<<<<< HEAD
%% highlight(+VisualThing) is det.
%% highlight(+VisualThing,+Color) is det.
%
% Visually highlights VisualThing in the respective canvas.
highlight(Objects) :-
  ground(Objects),
  is_list(Objects),
  marker_highlight_remove(all),
  forall(member(O,Objects),
         highlight(O)).
highlight(VisualThing) :-
  marker_term(VisualThing, MarkerTerm),
  marker_highlight(MarkerTerm).
highlight(VisualThing,Color) :-
  marker_term(VisualThing, MarkerTerm),
  marker_highlight(MarkerTerm,Color).

=======
>>>>>>> bccd9ac3
% % % % % % % % % % % % % % % % % % % % % % % % % % % % % % % % % % % % % % %
% % % Canvas camera manipulation

%% camera_pose(+Position:list, +Orientation:list) is det
%
% Sends a pose via the ROS topic _|/camera/pose|_.
% Visualization clients may choose to manipulate some 3D camera accordingly.
%
% @param Position [float x,y,z]
% @param Orientation [float qx,qy,qz,qw]
%
camera_pose(Position, Orientation) :-
    camera_interface(Camera),
    lists_to_arrays(Position, PositionArr),
    lists_to_arrays(Orientation, OrientationArr),
    jpl_call(Camera, 'setCameraPose', [PositionArr, OrientationArr], _).

camera_interface(Camera) :-
    (\+ current_predicate(v_camera_interface, _)),
    jpl_new('org.knowrob.vis.Camera', [], Camera),
    jpl_list_to_array(['org.knowrob.vis.Camera'], Arr),
    jpl_call('org.knowrob.utils.ros.RosUtilities', runRosjavaNode, [Camera, Arr], _),
    assert(v_camera_interface(Camera)),!.
camera_interface(Camera) :-
    current_predicate(v_camera_interface, _),
    v_camera_interface(Camera).

% % % % % % % % % % % % % % % % % % % % % % % % % % % % % % % % % % % % % % %
% % % Visualization server management

%% visualisation_server is det.
%
% Launches a web server that runs a minimal visualization client.
% This implementation is able to handle most marker visualization messages,
% data visualization messages (among other features) are unsupported.
% A proper client is implemented in [[openEASE][http://www.open-ease.org/]].
% You can access the minimal client via http://localhost:1111
%
visualisation_server :-
  visualisation_server(_).

visualisation_server(WebServer) :-
    (\+ current_predicate(v_server, _)),
    jpl_new('org.knowrob.vis.WebServer', [], WebServer),
    jpl_list_to_array(['org.knowrob.vis.WebServer'], Arr),
    jpl_call('org.knowrob.utils.ros.RosUtilities', runRosjavaNode, [WebServer, Arr], _),
    writeln('% (knowrob_vis) Minimal marker visualization client running at: http://localhost:1111'),
    assert(v_server(WebServer)),!.
visualisation_server(WebServer) :-
    current_predicate(v_server, _),
    v_server(WebServer).
<|MERGE_RESOLUTION|>--- conflicted
+++ resolved
@@ -114,26 +114,6 @@
 show_next :-
   marker_remove(trajectories).
 
-<<<<<<< HEAD
-%% highlight(+VisualThing) is det.
-%% highlight(+VisualThing,+Color) is det.
-%
-% Visually highlights VisualThing in the respective canvas.
-highlight(Objects) :-
-  ground(Objects),
-  is_list(Objects),
-  marker_highlight_remove(all),
-  forall(member(O,Objects),
-         highlight(O)).
-highlight(VisualThing) :-
-  marker_term(VisualThing, MarkerTerm),
-  marker_highlight(MarkerTerm).
-highlight(VisualThing,Color) :-
-  marker_term(VisualThing, MarkerTerm),
-  marker_highlight(MarkerTerm,Color).
-
-=======
->>>>>>> bccd9ac3
 % % % % % % % % % % % % % % % % % % % % % % % % % % % % % % % % % % % % % % %
 % % % Canvas camera manipulation
 
