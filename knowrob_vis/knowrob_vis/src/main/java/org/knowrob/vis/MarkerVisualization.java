--- conflicted
+++ resolved
@@ -20,14 +20,22 @@
 import org.ros.node.ConnectedNode;
 import org.ros.node.topic.Publisher;
 import org.apache.commons.logging.Log;
+import org.eclipse.jetty.server.Handler;
+import org.eclipse.jetty.server.Server;
+import org.eclipse.jetty.server.handler.DefaultHandler;
+import org.eclipse.jetty.server.handler.HandlerList;
+import org.eclipse.jetty.server.handler.ResourceHandler;
 import org.knowrob.owl.OWLThing;
 import org.knowrob.prolog.PrologInterface;
 import org.knowrob.tfmemory.TFMemory;
+import org.knowrob.utils.ros.RosUtilities;
 
 import tfjava.StampedTransform;
 import visualization_msgs.Marker;
 import visualization_msgs.MarkerArray;
 import geometry_msgs.Pose;
+import geometry_msgs.Point;
+import geometry_msgs.Quaternion;
 
 /**
  * Visualization module for the KnowRob knowledge base
@@ -47,7 +55,6 @@
 
 	private static final String HTML_RED = "ff0000";
 
-	
 	Publisher<MarkerArray> pub;
 	
 	Publisher<Pose> cam_pub;
@@ -56,18 +63,9 @@
 
 	ConnectedNode node;
 
-<<<<<<< HEAD
-	Server server;
-
 	static String reference_frame = null; 
 	
-	@Override
-	public GraphName getDefaultNodeName() {
-		return GraphName.of("knowrob_vis");
-	}
-
-=======
->>>>>>> 7ef3f603
+
 	/**
 	 * Store the markers to be published
 	 */
@@ -122,18 +120,12 @@
 		cam_pub = connectedNode.newPublisher("/camera/pose", geometry_msgs.Pose._TYPE);
 		text_pub = connectedNode.newPublisher("/canvas/text", std_msgs.String._TYPE);
 		log = connectedNode.getLog();
-<<<<<<< HEAD
 		reference_frame = node.getParameterTree().getString("knowrob_reference_frame","/map");
-		// Need to start the webserver after node in order to able to use
-		// ROS parameters for server configuration.
-		startWebServer(1111);
-=======
 	}
 
 	@Override
 	public GraphName getDefaultNodeName() {
 		return GraphName.of("knowrob_vis");
->>>>>>> 7ef3f603
 	}
 	
 	public void setCameraPose(final String[] positions, final String[] orientations) {
@@ -1318,45 +1310,7 @@
 		String ts = (x.length==1 ? x[0] : x[1]);
 		return Double.valueOf(ts.replaceAll("[^0-9.]", ""));
 	}
-<<<<<<< HEAD
-
-	/////////////////
-	////// Human Pose Stop
-	/////////////////
-
-	public void startWebServer(int port) {
-
-		server = new Server(port);
-
-		ResourceHandler resource_handler = new ResourceHandler();
-		
-		String main_package = node.getParameterTree().getString("knowrob_html_package","knowrob_vis");
-		String welcome_file = node.getParameterTree().getString("knowrob_welcome_file","robohow.html");
-		
-		
-
-		resource_handler.setDirectoriesListed(true);
-		resource_handler.setWelcomeFiles(new String[]{ "index.html", welcome_file });
-		resource_handler.setResourceBase(RosUtilities.rospackFind(main_package) + "/html");
-
-		DefaultHandler def = new DefaultHandler();
-		def.setServeIcon(false);
-
-		HandlerList handlers = new HandlerList();
-		handlers.setHandlers(new Handler[] { resource_handler,  def});
-		server.setHandler(handlers);
-
-		try {
-			server.start();
-			//	        server.join();
-		}
-		catch (Exception e) {
-			log.warn("Unable to start knowrob_vis server.", e);
-		}
-	}
-=======
-	
->>>>>>> 7ef3f603
+	
 
 	public static class MarkerVisualizationMain extends MarkerVisualization {
 		public MarkerVisualizationMain() {
