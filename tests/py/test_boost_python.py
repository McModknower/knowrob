--- conflicted
+++ resolved
@@ -74,9 +74,6 @@
 	assert optional == XSDType.DOUBLE, "optional is not DOUBLE"
 
 
-<<<<<<< HEAD
-def query_knowledge_base(settings_path):
-=======
 def connective_formulas():
 	phi = QueryParser.parse("x & (y | z)")
 	assert isinstance(phi, Conjunction), "argument is not an Conjunction"
@@ -101,9 +98,7 @@
 	assert isinstance(nextResult, AnswerYes), "argument is not an AnswerYes"
 
 
-
 def query_knowledge_base(optional):
->>>>>>> 72832357
 	# Initialize the knowledge base
 	# args = sys.argv
 	# InitKnowledgeBase(args)
