--- conflicted
+++ resolved
@@ -138,87 +138,6 @@
 		term = substitution[2]
 		assert term.termType() == TermType.ATOMIC
 		assert term.atomicType() == AtomicType.ATOM or term.atomicType() == AtomicType.STRING
-<<<<<<< HEAD
-		stringResult = term.stringForm().data()
-		assert stringResult == "test:Lea"
-
-def read_settings_from_dict():
-	# Sample dictionary to be converted to JSON
-	sample_dict = {
-		"logging": {
-			"console-sink": {"level": "debug"},
-			"file-sink": {"level": "debug"}
-		},
-		"semantic-web": {
-			"prefixes": [
-				{"alias": "swrl_test", "uri": "http://knowrob.org/kb/swrl_test"}
-			]
-		},
-		"data-sources": [
-			{"path": "owl/test/swrl.owl", "format": "rdf-xml"}
-		],
-		"data-backends": [
-			{
-				"type": "MongoDB",
-				"name": "mongodb",
-				"host": "localhost",
-				"port": 27017,
-				"db": "test",
-				"read-only": False
-			}
-		],
-		"reasoner": []
-	}
-
-	# Convert the dictionary to a JSON string
-	json_str = json.dumps(sample_dict)
-
-	# Initialize the KnowledgeBase with the PropertyTree
-	kb = KnowledgeBase(json_str)
-
-def handle_property_tree():
-	# Sample dictionary to be converted to JSON
-	sample_dict = {
-		"logging": {
-			"console-sink": {"level": "debug"},
-			"file-sink": {"level": "debug"}
-		},
-		"semantic-web": {
-			"prefixes": [
-				{"alias": "swrl_test", "uri": "http://knowrob.org/kb/swrl_test"}
-			]
-		},
-		"data-sources": [
-			{"path": "owl/test/swrl.owl", "format": "rdf-xml"}
-		],
-		"data-backends": [
-			{
-				"type": "MongoDB",
-				"name": "mongodb",
-				"host": "localhost",
-				"port": 27017,
-				"db": "test",
-				"read-only": False
-			}
-		],
-		"reasoner": []
-	}
-
-	# Convert the dictionary to a JSON string
-	json_str = json.dumps(sample_dict)
-
-
-	# Initialize PropertyTree with the JSON string
-	prop_tree = PropertyTree(json_str)
-
-	# Verify the conversion by checking some key values
-	assert prop_tree.get("logging.console-sink.level", None).stringForm() == "debug"
-	backends = prop_tree.get("data-backends", None)
-	assert backends is not None
-	assert backends.elements is not None
-
-	print("All assertions passed.")
-=======
 		stringResult = term.humanReadableForm()
 		assert stringResult == 'swrl_test:Fred', "Result is not 'swrl_test:Fred'"
 
@@ -253,4 +172,80 @@
 	assert nextResult.isPositive()
 
 
->>>>>>> 2f56030c
+
+def read_settings_from_dict():
+	# Sample dictionary to be converted to JSON
+	sample_dict = {
+		"logging": {
+			"console-sink": {"level": "debug"},
+			"file-sink": {"level": "debug"}
+		},
+		"semantic-web": {
+			"prefixes": [
+				{"alias": "swrl_test", "uri": "http://knowrob.org/kb/swrl_test"}
+			]
+		},
+		"data-sources": [
+			{"path": "owl/test/swrl.owl", "format": "rdf-xml"}
+		],
+		"data-backends": [
+			{
+				"type": "MongoDB",
+				"name": "mongodb",
+				"host": "localhost",
+				"port": 27017,
+				"db": "test",
+				"read-only": False
+			}
+		],
+		"reasoner": []
+	}
+
+	# Convert the dictionary to a JSON string
+	json_str = json.dumps(sample_dict)
+
+	# Initialize the KnowledgeBase with the PropertyTree
+	kb = KnowledgeBase(json_str)
+
+def handle_property_tree():
+	# Sample dictionary to be converted to JSON
+	sample_dict = {
+		"logging": {
+			"console-sink": {"level": "debug"},
+			"file-sink": {"level": "debug"}
+		},
+		"semantic-web": {
+			"prefixes": [
+				{"alias": "swrl_test", "uri": "http://knowrob.org/kb/swrl_test"}
+			]
+		},
+		"data-sources": [
+			{"path": "owl/test/swrl.owl", "format": "rdf-xml"}
+		],
+		"data-backends": [
+			{
+				"type": "MongoDB",
+				"name": "mongodb",
+				"host": "localhost",
+				"port": 27017,
+				"db": "test",
+				"read-only": False
+			}
+		],
+		"reasoner": []
+	}
+
+	# Convert the dictionary to a JSON string
+	json_str = json.dumps(sample_dict)
+
+
+	# Initialize PropertyTree with the JSON string
+	prop_tree = PropertyTree(json_str)
+
+	# Verify the conversion by checking some key values
+	assert prop_tree.get("logging.console-sink.level", None).stringForm() == "debug"
+	backends = prop_tree.get("data-backends", None)
+	assert backends is not None
+	assert backends.elements is not None
+
+	print("All assertions passed.")