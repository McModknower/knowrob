--- conflicted
+++ resolved
@@ -41,7 +41,6 @@
 	}
 }
 
-<<<<<<< HEAD
 int HybridQA::callPrologDirect(const std::string &queryString)
 {
     auto result = prologReasoner_->allSolutions(parseQuery(queryString), "user", false);
@@ -51,24 +50,14 @@
     return TRUE;
 }
 
-std::shared_ptr<Query> HybridQA::parseQuery(const std::string &queryString)
-=======
 std::shared_ptr<const Query> HybridQA::parseQuery(const std::string &queryString)
->>>>>>> 2c7db61b
 {
 	auto term = prologReasoner_->readTerm(queryString);
 	return PrologQuery::toQuery(term);
 }
 
-<<<<<<< HEAD
-=======
-void HybridQA::runQuery(const std::shared_ptr<const Query> &query, QueryResultHandler &handler) {
-	auto bbq = std::make_shared<knowrob::QueryResultQueue>();
-	auto bb = std::make_shared<Blackboard>(reasonerManager_, bbq, query);
-	QueryResultPtr solution;
->>>>>>> 2c7db61b
 
-void HybridQA::runQuery(const std::shared_ptr<Query> &query, QueryResultHandler &handler, bool incremental) {
+void HybridQA::runQuery(const std::shared_ptr<const Query> &query, QueryResultHandler &handler, bool incremental) {
     QueryResultPtr solution;
     if (!runQueryInitialized) {
         bbq_ = std::make_shared<knowrob::QueryResultQueue>();
