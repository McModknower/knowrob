--- conflicted
+++ resolved
@@ -129,14 +129,6 @@
 		os << '\n';
 	}
 	return os.str();
-}
-
-// Static function to cast AnswerPtr to AnswerYesPtr
-AnswerYesPtr AnswerYes::answerYesfromAnswer(std::shared_ptr<Answer> answerPtr) {
-	if (answerPtr->isAnswerToken()) {
-		return std::static_pointer_cast<const AnswerYes>(answerPtr);
-	}
-	throw std::invalid_argument("Answer cannot be cast to AnswerYes");
 }
 
 std::string AnswerYes::humanReadableFormOfYes() const {
@@ -212,14 +204,9 @@
 				.def("negativeGroundings", &AnswerYes::negativeGroundings, return_value_policy<reference_existing_object>())
 				.def("mergeWith", &AnswerYes::mergeWith)
 				.def("isRicherThan", &AnswerYes::isRicherThan)
-<<<<<<< HEAD
-				.def("isGenericYes", &AnswerYes::isGenericYes)
-				.def("answerYesfromAnswer", &AnswerYes::answerYesfromAnswer).staticmethod("answerYesfromAnswer");
-=======
 				.def("isGenericYes", &AnswerYes::isGenericYes);
 		// Allow implicit conversion from AnswerYes to const AnswerYes
 		register_ptr_to_python< std::shared_ptr< const AnswerYes > >();
 		implicitly_convertible< std::shared_ptr< AnswerYes >, std::shared_ptr< const AnswerYes > >();
->>>>>>> 72832357
-	}
-}
+	}
+}