/*
 * This file is part of KnowRob, please consult
 * https://github.com/knowrob/knowrob for license details.
 */

#include "knowrob/queries/QueryContext.h"
#include "knowrob/integration/python/utils.h"

using namespace knowrob;

namespace knowrob::py {
	template<>
	void createType<QueryContext>() {
		using namespace boost::python;
<<<<<<< HEAD
		class_<QueryContext, std::shared_ptr<QueryContext>, boost::noncopyable>
=======

		enum_<QueryFlag>("QueryFlag")
		        .value("QUERY_FLAG_ALL_SOLUTIONS", QUERY_FLAG_ALL_SOLUTIONS)
				.value("QUERY_FLAG_ONE_SOLUTION", QUERY_FLAG_ONE_SOLUTION)
				.value("QUERY_FLAG_PERSIST_SOLUTIONS", QUERY_FLAG_PERSIST_SOLUTIONS)
				.value("QUERY_FLAG_UNIQUE_SOLUTIONS", QUERY_FLAG_UNIQUE_SOLUTIONS)
				.export_values();

		class_<QueryContext, std::shared_ptr<QueryContext>>
>>>>>>> 0541c4d0
				("QueryContext", init<int>())
				.def(init<const QueryContext &, const ModalOperatorPtr &>())
				.def_readwrite("queryFlags", &QueryContext::queryFlags)
				.def_readwrite("modalIteration", &QueryContext::modalIteration)
				.def_readwrite("selector", &QueryContext::selector);

		// QueryContextPtr uses `const QueryContext` which currently requires
		// a custom converter to be defined in order to be used in Python.
		register_ptr_to_python< std::shared_ptr< const QueryContext > >();
		implicitly_convertible< std::shared_ptr< QueryContext >, std::shared_ptr< const QueryContext > >();
	}
}<|MERGE_RESOLUTION|>--- conflicted
+++ resolved
@@ -12,9 +12,6 @@
 	template<>
 	void createType<QueryContext>() {
 		using namespace boost::python;
-<<<<<<< HEAD
-		class_<QueryContext, std::shared_ptr<QueryContext>, boost::noncopyable>
-=======
 
 		enum_<QueryFlag>("QueryFlag")
 		        .value("QUERY_FLAG_ALL_SOLUTIONS", QUERY_FLAG_ALL_SOLUTIONS)
@@ -24,7 +21,6 @@
 				.export_values();
 
 		class_<QueryContext, std::shared_ptr<QueryContext>>
->>>>>>> 0541c4d0
 				("QueryContext", init<int>())
 				.def(init<const QueryContext &, const ModalOperatorPtr &>())
 				.def_readwrite("queryFlags", &QueryContext::queryFlags)
