--- conflicted
+++ resolved
@@ -27,7 +27,6 @@
       mng_cursor_next/2,
       mng_cursor_materialize/2,
       mng_get_dict/3,
-<<<<<<< HEAD
       mng_query_value/2,
       mng_typed_value/2,
       mng_unflatten/2,
@@ -36,9 +35,7 @@
       mng_strip_operator/3,
       mng_strip_variable/2,
       mng_operator/2
-=======
       mng_uri/1
->>>>>>> f8430aff
     ]).
 /** <module> A mongo DB client for Prolog.
 
@@ -337,25 +334,16 @@
 % Dump a named database by calling the `mongodump` commandline
 % tool.
 %
-<<<<<<< HEAD
 % @param DB the database name
 % @param Directory absolute path to output directory
 %
 mng_dump(DB,Directory) :-
+	mng_uri(URI),
 	process_create(path(mongodump),
-		[ '--db', DB, '--out', Directory ],
+		[ '--uri', URI, '--db', DB, '--out', Dir ],
 		[ process(PID) ]
 	),
 	wait(PID,exited(0)).
-=======
-mng_dump(DB,Dir) :-
-  mng_uri(URI),
-  process_create(path(mongodump),
-    [ '--uri', URI, '--db', DB, '--out', Dir ],
-    [ process(PID) ]
-  ),
-  wait(PID,exited(0)).
->>>>>>> f8430aff
 
 %% mng_dump_collection(+DB, +Collection, +Directory) is det.
 %
@@ -381,10 +369,10 @@
 % @param DB the database name
 % @param Directory absolute path to output directory
 %
-<<<<<<< HEAD
 mng_restore(_DB,Directory) :-
+	mng_uri(URI),
 	process_create(path(mongorestore),
-		[ Directory ],
+		[ '--uri', URI, '--dir', Dir ],
 		[ process(PID) ]
 	),
 	wait(PID,exited(0)).
@@ -625,14 +613,6 @@
 %
 mng_strip_variable(X->_,X) :- nonvar(X), !.
 mng_strip_variable(X,X) :- !.
-=======
-mng_restore(_DB,Dir) :-
-  mng_uri(URI),
-  process_create(path(mongorestore),
-    [ '--uri', URI, '--dir', Dir ],
-    [ process(PID) ]
-  ),
-  wait(PID,exited(0)).
 
 %% mng_uri(-URI) is det.
 %
@@ -648,7 +628,6 @@
   !.
 
 mng_uri('mongodb://localhost:27017').
->>>>>>> f8430aff
 
 % % % % % % % % % % % % % % % % % % % % % % % % % % % % % % % % % % % %
 % % % % % % % % % % % % % % % % % % % % % % % % % % % % % % % % % % % %
