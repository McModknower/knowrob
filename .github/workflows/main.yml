name: CI
on:
  push:
    branches: [ master ]
  pull_request:
    branches: [ master ]
jobs:
  build:
    runs-on: ubuntu-18.04
    steps:
    - uses: actions/checkout@v2
      with:
        path: 'ros_ws/src/knowrob' 
    - name: Checkout rosprolog
      uses: actions/checkout@v2
      with:
<<<<<<< HEAD
        path: 'ros_ws/src/rosprolog'
        repository: daniel86/rosprolog
=======
        path: 'src/rosprolog'
        repository: knowrob/rosprolog
>>>>>>> 32a449a6
    - name: Checkout SOMA ontology
      uses: actions/checkout@v2
      with:
        path: 'ros_ws/src/ease_ontology'
        repository: knowrob/ease_ontology
    - name: Checkout DUL ontology
      uses: actions/checkout@v2
      with:
        path: 'ros_ws/src/dul'
        repository: ease-crc/dul
    - name: Checkout iai_common_msgs
      uses: actions/checkout@v2
      with:
        path: 'ros_ws/src/iai_common_msgs'
        repository: code-iai/iai_common_msgs
    - name: Setup KnowRob workspace
      uses: janbernloehr/github-setup-catkin@patch-1
      with:
        # Version range or exact version of ROS version to use, using SemVer's version range syntax. 
        ros-version: melodic
        # Root directory of the catkin workspace
        workspace: $GITHUB_WORKSPACE/ros_ws
    - name: Build KnowRob workspace
      run: cd ros_ws && catkin_make_isolated
    - name: Run KnowRob plunit tests
      shell: bash
      run: |
        sudo systemctl start mongod
        roscore &
        source $GITHUB_WORKSPACE/ros_ws/devel_isolated/setup.bash
        rosrun rosprolog rosprolog-test -o junit-knowrob.xml knowrob
    - name: Report plunit results as Github Actions Annotations
      uses: daniel86/junit-report-annotations-action@master
      with:
        path: junit-*.xml
        stripFromPath: /home/runner/work/knowrob/knowrob/ros_ws/src/knowrob/
        accessToken: ${{ secrets.GITHUB_TOKEN }}
    #####
    - name: Run pldoc
      if: ${{ github.event_name == 'push' }}
      shell: bash
      run: |
        source $GITHUB_WORKSPACE/ros_ws/devel_isolated/setup.bash
        rosrun rosprolog rosprolog-doc knowrob
    - name: Move checkout
      run: |
        mv $GITHUB_WORKSPACE/ros_ws/src/knowrob/.git $GITHUB_WORKSPACE/
        mv $GITHUB_WORKSPACE/ros_ws/src/knowrob/* $GITHUB_WORKSPACE/
    - name: Extract branch name
      shell: bash
      run: echo "##[set-output name=branch;]$(echo ${GITHUB_REF#refs/heads/})"
      id: extract_branch
    - name: Deploy pldoc to gh-pages
      if: ${{ github.event_name == 'push' }}
      uses: JamesIves/github-pages-deploy-action@3.5.7
      with:
        GITHUB_TOKEN: ${{ secrets.GITHUB_TOKEN }}
        # The branch the action should deploy to.
        BRANCH: gh-pages
        # The folder the action should deploy.
        FOLDER: doc
        # The folder in the target branch
        TARGET_FOLDER: ${{ steps.extract_branch.outputs.branch }}
        CLEAN: true
        SINGLE_COMMIT: true<|MERGE_RESOLUTION|>--- conflicted
+++ resolved
@@ -14,13 +14,8 @@
     - name: Checkout rosprolog
       uses: actions/checkout@v2
       with:
-<<<<<<< HEAD
         path: 'ros_ws/src/rosprolog'
-        repository: daniel86/rosprolog
-=======
-        path: 'src/rosprolog'
         repository: knowrob/rosprolog
->>>>>>> 32a449a6
     - name: Checkout SOMA ontology
       uses: actions/checkout@v2
       with:
