name: CI
on:
  push:
    branches: [ master ]
  pull_request:
    branches: [ master ]
jobs:
  build:
    runs-on: ubuntu-18.04
    steps:
    - uses: actions/checkout@v2
      with:
        path: 'ros_ws/src/knowrob' 
    - name: Checkout rosprolog
      uses: actions/checkout@v2
      with:
        path: 'ros_ws/src/rosprolog'
        repository: daniel86/rosprolog
    - name: Checkout iai_common_msgs
      uses: actions/checkout@v2
      with:
        path: 'ros_ws/src/iai_common_msgs'
        repository: code-iai/iai_common_msgs
    - name: Setup KnowRob workspace
      uses: betwo/github-setup-catkin@master
      env:
            ACTIONS_ALLOW_UNSECURE_COMMANDS: true
      with:
        # Version range or exact version of ROS version to use, using SemVer's version range syntax. 
        ros-version: melodic
        # Root directory of the catkin workspace
        workspace: $GITHUB_WORKSPACE/ros_ws
    - name: Build KnowRob workspace
      run: cd ros_ws && catkin_make_isolated
    - name: Start Mongo DB
      run: sudo systemctl start mongod
    - name: Start ROS
      run: roscore &
    - name: Run KnowRob plunit tests
      shell: bash
      run: |
<<<<<<< HEAD
=======
        sudo systemctl start mongod
        export ROS_HOSTNAME=localhost
        roscore &
>>>>>>> 6d3c8d25
        source $GITHUB_WORKSPACE/ros_ws/devel_isolated/setup.bash
        rosrun rosprolog rosprolog-test -o junit-knowrob.xml knowrob
    - name: Report plunit results as Github Actions Annotations
      uses: daniel86/junit-report-annotations-action@master
      with:
        path: junit-*.xml
        stripFromPath: /home/runner/work/knowrob/knowrob/ros_ws/src/knowrob/
        accessToken: ${{ secrets.GITHUB_TOKEN }}
    #####
    - name: Run pldoc
      if: ${{ github.event_name == 'push' }}
      shell: bash
      run: |
        source $GITHUB_WORKSPACE/ros_ws/devel_isolated/setup.bash
        cp $GITHUB_WORKSPACE/ros_ws/src/knowrob/README.md $GITHUB_WORKSPACE/ros_ws/src/knowrob/src/
        rosrun rosprolog rosprolog-doc knowrob
    - name: Move checkout
      run: |
        mv $GITHUB_WORKSPACE/ros_ws/src/knowrob/.git $GITHUB_WORKSPACE/
        mv $GITHUB_WORKSPACE/ros_ws/src/knowrob/* $GITHUB_WORKSPACE/
    - name: Extract branch name
      shell: bash
      run: echo "##[set-output name=branch;]$(echo ${GITHUB_REF#refs/heads/})"
      id: extract_branch
    - name: Deploy pldoc to gh-pages
      if: ${{ github.event_name == 'push' }}
      uses: JamesIves/github-pages-deploy-action@3.5.7
      with:
        GITHUB_TOKEN: ${{ secrets.GITHUB_TOKEN }}
        # The branch the action should deploy to.
        BRANCH: gh-pages
        # The folder the action should deploy.
        FOLDER: doc
        # The folder in the target branch
        TARGET_FOLDER: ${{ steps.extract_branch.outputs.branch }}
        CLEAN: true
        SINGLE_COMMIT: true<|MERGE_RESOLUTION|>--- conflicted
+++ resolved
@@ -32,19 +32,12 @@
         workspace: $GITHUB_WORKSPACE/ros_ws
     - name: Build KnowRob workspace
       run: cd ros_ws && catkin_make_isolated
-    - name: Start Mongo DB
-      run: sudo systemctl start mongod
-    - name: Start ROS
-      run: roscore &
     - name: Run KnowRob plunit tests
       shell: bash
       run: |
-<<<<<<< HEAD
-=======
         sudo systemctl start mongod
         export ROS_HOSTNAME=localhost
         roscore &
->>>>>>> 6d3c8d25
         source $GITHUB_WORKSPACE/ros_ws/devel_isolated/setup.bash
         rosrun rosprolog rosprolog-test -o junit-knowrob.xml knowrob
     - name: Report plunit results as Github Actions Annotations
