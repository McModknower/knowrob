--- conflicted
+++ resolved
@@ -200,13 +200,7 @@
         self.tf_broadcaster = rospy.Publisher("/tf", TFMessage, queue_size=100)
         self.marker_publisher = rospy.Publisher('/visualization_marker', Marker, queue_size=100)
         self.marker_array_publisher = rospy.Publisher('/visualization_marker_array', MarkerArray, queue_size=100)
-<<<<<<< HEAD
-        self.object_state_publisher = rospy.Publisher('/object_state', ObjectState, queue_size=100)
-        # self.dirty_object_srv = rospy.Service('~mark_dirty_object', DirtyObject, self.dirty_cb)
-        self.dirty_object_srv = rospy.Service('~update_object_states', UpdateObjectState, self.update_state_cb)
-=======
         self.object_state_subscriber = rospy.Subscriber('/object_state', ObjectStateArray, self.update_state_cb)
->>>>>>> 63e094c6
         self.update_positions_srv = rospy.Service('~update_object_positions', Trigger, self.update_object_positions_cb)
         self.dirty_timer = rospy.Timer(rospy.Duration(.01), self.dirty_timer_cb)
         rospy.loginfo('object state publisher is running')
@@ -255,7 +249,6 @@
                                                                  obj_state.mesh_path,
                                                                  color,
                                                                  obj_state.size.x, obj_state.size.y, obj_state.size.z)
-            object_state_publisher.publish(obj_state)
             rospy.logdebug('Updated object: {}'.format(str(self.objects[obj_state.object_id])))
         self.publish_object_markers(object_ids)
         self.publish_static_transforms(object_ids)
