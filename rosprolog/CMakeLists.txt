
cmake_minimum_required(VERSION 2.8.3)
project(rosprolog)

find_package(catkin REQUIRED COMPONENTS geometry_msgs roscpp tf roslib rospack)

catkin_package(
<<<<<<< HEAD
  INCLUDE_DIRS include
  CATKIN_DEPENDS roscpp roslib rospack
  LIBRARIES rosprolog)
=======
      LIBRARIES rosprolog
      INCLUDE_DIRS include
      CATKIN_DEPENDS geometry_msgs roscpp roslib rospack)
>>>>>>> e23c476d

find_package(PkgConfig)
pkg_check_modules(SWIPL REQUIRED swipl)
message(STATUS "SWIPL found.")

include_directories(include ${SWIPL_INCLUDE_DIRS} ${catkin_INCLUDE_DIRS})
add_library(rosprolog SHARED src/rosprolog.cpp)
target_link_libraries(rosprolog ${SWIPL_LIBRARIES} ${catkin_LIBRARIES})

install(DIRECTORY prolog/
  DESTINATION ${CATKIN_PACKAGE_SHARE_DESTINATION}/prolog)
  
FILE(GLOB sh_files "scripts/*")
install(PROGRAMS ${sh_files}
  DESTINATION ${CATKIN_PACKAGE_SHARE_DESTINATION}/scripts/)<|MERGE_RESOLUTION|>--- conflicted
+++ resolved
@@ -5,15 +5,9 @@
 find_package(catkin REQUIRED COMPONENTS geometry_msgs roscpp tf roslib rospack)
 
 catkin_package(
-<<<<<<< HEAD
-  INCLUDE_DIRS include
-  CATKIN_DEPENDS roscpp roslib rospack
-  LIBRARIES rosprolog)
-=======
       LIBRARIES rosprolog
       INCLUDE_DIRS include
       CATKIN_DEPENDS geometry_msgs roscpp roslib rospack)
->>>>>>> e23c476d
 
 find_package(PkgConfig)
 pkg_check_modules(SWIPL REQUIRED swipl)
