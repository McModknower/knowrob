--- conflicted
+++ resolved
@@ -192,18 +192,7 @@
 		public void build(json_prolog_msgs.PrologQueryRequest request,
 						json_prolog_msgs.PrologQueryResponse response) {
 			try {
-<<<<<<< HEAD
-				// TODO(daniel): why should we close? Could be two different clients
-				//if(!closeIncrementalQuery(response)) {
-				//	response.setOk(false);
-				//	response.setMessage("Failed to close incremental query.");
-				//	return;
-				//}
-				
 				synchronized(org.jpl7.Query.class) {
-=======
-				synchronized(jpl.Query.class){
->>>>>>> 883b1553
 					if (queries.get(request.getId()) != null ) {
 						response.setOk(false);
 						response.setMessage("Already processing a query with id " + request.getId());
@@ -250,15 +239,7 @@
 		@Override
 		public void build(json_prolog_msgs.PrologNextSolutionRequest request, json_prolog_msgs.PrologNextSolutionResponse response) {
 			try {
-<<<<<<< HEAD
 				synchronized(org.jpl7.Query.class) {
-=======
-				// FIXME(daniel): Yields deadlock if json_prolog is called within the query again.
-				//                JPL7 has the limitation that hasMoreSolutions(), hasMoreElements(), nextSolution(),
-				//                nextElement(), or rewind() should not be invoked concurrently.
-				// @see http://jpl7.org/740/JavaApiOverview.jsp#Multi-Threaded%20Queries
-				synchronized(jpl.Query.class){
->>>>>>> 883b1553
 					PrologSolutions currentQuery = queries.get(request.getId());
 					if (currentQuery == null) {
 						response.setStatus(json_prolog_msgs.PrologNextSolutionResponse.WRONG_ID);
