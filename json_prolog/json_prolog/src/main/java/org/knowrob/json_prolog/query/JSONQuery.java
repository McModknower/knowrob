/* 
 * Copyright (c) 2010, Lorenz Moesenlechner
 * All rights reserved.
 * 
 * Redistribution and use in source and binary forms, with or without
 * modification, are permitted provided that the following conditions are met:
 * 
 *     * Redistributions of source code must retain the above copyright
 *       notice, this list of conditions and the following disclaimer.
 *     * Redistributions in binary form must reproduce the above copyright
 *       notice, this list of conditions and the following disclaimer in the
 *       documentation and/or other materials provided with the distribution.
 *     * Neither the name of Willow Garage, Inc. nor the names of its
 *       contributors may be used to endorse or promote products derived from
 *       this software without specific prior written permission.
 * 
 * THIS SOFTWARE IS PROVIDED BY THE COPYRIGHT HOLDERS AND CONTRIBUTORS "AS IS"
 * AND ANY EXPRESS OR IMPLIED WARRANTIES, INCLUDING, BUT NOT LIMITED TO, THE
 * IMPLIED WARRANTIES OF MERCHANTABILITY AND FITNESS FOR A PARTICULAR PURPOSE
 * ARE DISCLAIMED. IN NO EVENT SHALL THE COPYRIGHT OWNER OR CONTRIBUTORS BE
 * LIABLE FOR ANY DIRECT, INDIRECT, INCIDENTAL, SPECIAL, EXEMPLARY, OR
 * CONSEQUENTIAL DAMAGES (INCLUDING, BUT NOT LIMITED TO, PROCUREMENT OF
 * SUBSTITUTE GOODS OR SERVICES; LOSS OF USE, DATA, OR PROFITS; OR BUSINESS
 * INTERRUPTION) HOWEVER CAUSED AND ON ANY THEORY OF LIABILITY, WHETHER IN
 * CONTRACT, STRICT LIABILITY, OR TORT (INCLUDING NEGLIGENCE OR OTHERWISE)
 * ARISING IN ANY WAY OUT OF THE USE OF THIS SOFTWARE, EVEN IF ADVISED OF THE
 * POSSIBILITY OF SUCH DAMAGE.
 */

package org.knowrob.json_prolog.query;

import net.sf.json.*;
import net.sf.json.util.JSONUtils;
import jpl.JPLException;
import jpl.Term;

import java.util.*;
import java.util.regex.Matcher;
import java.util.regex.Pattern;

public class JSONQuery {

  static public class InvalidJSONQuery extends Exception {
    public InvalidJSONQuery() {
    }

    public InvalidJSONQuery(String msg) {
      super(msg);
    }

    private static final long serialVersionUID = 1L;
  }

  static public ThreadedQuery makeQuery(String json) throws InvalidJSONQuery {
    try {
      JSONArray json_query = JSONArray.fromObject(json);

      return new ThreadedQuery(makeCompoundTerm(json_query));
    } catch (Exception e) {
      throw new InvalidJSONQuery("Unable to parse JSON query: " + json + ", Exception: " + e.toString());
    }
  }

  
  static public JSONObject encodeResult(Hashtable<String, Term> bindings) {
    JSONObject result = new JSONObject();

    Iterator<Map.Entry<String, Term>> it = bindings.entrySet().iterator();
    while (it.hasNext()) {
      Map.Entry<String, Term> e = it.next();

      if (e.getValue().isFloat())
        result.put(e.getKey(), e.getValue().doubleValue());
      else if (e.getValue().isInteger())
        result.put(e.getKey(), e.getValue().intValue());
      else if (e.getValue().isCompound() && !e.getValue().isAtom()) {
        if (isList(e.getValue()))
          result.put(e.getKey(), encodeList(e.getValue()));
        else
          result.put(e.getKey(), encodeCompoundTerm(e.getValue()));
<<<<<<< HEAD
      }
      else {
        // Wrap atom in single quotes in order to avoid that the value is
=======
      } else if (e.getValue().name().equals("[]")){
        result.put(e.getKey(), e.getValue().name());
      } else {
        // Warp atom in single quotes in order to avoid that the value is
>>>>>>> c619235b
        // converted to some JSON data structure (e.g., JSONObject, JSONArray, ...)
        result.put(e.getKey(), "'"+e.getValue().name()+"'");
      }
    }
    
    return result;
  }
	
  static Term makeCompoundTerm(JSONArray val) throws InvalidJSONQuery {
    if (val.isEmpty())
      throw new InvalidJSONQuery("makeCompoundTerm: empty sequence.");

    String predicate = val.getString(0);
    if (predicate == null)
      throw new InvalidJSONQuery("makeCompoundTerm: no predicate given.");

    String[] split_predicate = predicate.split(":");
    if(split_predicate.length == 1) {
      if(val.size() > 1)
        return new jpl.Compound(predicate, decodeJSONArray(val, 1));
      else
        return new jpl.Atom(predicate);
    }
    else if(split_predicate.length == 2) {
      if(val.size() > 1)
        return new jpl.Compound(":", new Term[] {
            new jpl.Atom(split_predicate[0]), 
            new jpl.Compound(split_predicate[1], decodeJSONArray(val, 1)) });
      else
        return new jpl.Compound(":", new Term[] {
            new jpl.Atom(split_predicate[0]), 
            new jpl.Atom(split_predicate[1]) });
    }
    else
      throw new InvalidJSONQuery("Predicate encoding wrong. Found more than one ':' in " + predicate);
  }

  public static Term[] decodeJSONArray(JSONArray val) throws InvalidJSONQuery {
    return decodeJSONArray(val, 0);
  }

  static private Term[] decodeJSONArray(JSONArray val, int startIndex)
      throws InvalidJSONQuery {
    if(startIndex >= val.size())
      return new Term[0];

    Term[] terms = new Term[val.size() - startIndex];

    for (int i = startIndex; i < val.size(); i++) {
      if (JSONUtils.isString(val.get(i)))
        terms[i - startIndex] = decodeJSONValue(val.getString(i));
      else if (JSONUtils.isBoolean(val.get(i)))
        terms[i - startIndex] = decodeJSONValue(val.getBoolean(i));
      else if (JSONUtils.isDouble(val.get(i).getClass()))
        terms[i - startIndex] = decodeJSONValue(val.getDouble(i));
      else if (JSONUtils.isNumber(val.get(i)))
        terms[i - startIndex] = decodeJSONValue(val.getInt(i));
      else if (JSONUtils.isObject(val.get(i)))
        terms[i - startIndex] = decodeJSONValue(val.getJSONObject(i));
      else if (JSONUtils.isArray(val.get(i)))
    	terms[i - startIndex] = jpl.Util.termArrayToList(decodeJSONArray(val.getJSONArray(i)));
      else
        throw new InvalidJSONQuery("decodeJSONArray: unable to parse "
            + val.toString());
    }
    return terms;
  }

  static Term decodeJSONValue(String val) {

	  // wrap string in single quotes if it contains special characters
	  val = val.replace("\\", "");
	  Matcher matcher = Pattern.compile("^[\\w_]*$").matcher(val);
	  if(!matcher.find()) {
		  val="'"+val+"'";
	  }
	 return jpl.Util.textToTerm(val);
  }

  static Term decodeJSONValue(boolean val) {
    // Hack. No idea if we need to serialize bools and how.
    return new jpl.Integer(val ? 1 : 0);
  }

  static Term decodeJSONValue(double val) {
    return new jpl.Float(val);
  }

  static Term decodeJSONValue(int val) {
    return new jpl.Integer(val);
  }

  public static Term decodeJSONValue(JSONObject val) throws InvalidJSONQuery {
    if (val.has("variable"))
      return new jpl.Variable(val.getString("variable"));
    else if (val.has("term"))
      return makeCompoundTerm(val.getJSONArray("term"));
    else if (val.has("list")) {
      JSONArray json_elements = val.getJSONArray("list");
      return jpl.Util.termArrayToList(decodeJSONArray(json_elements));
    } else
      throw new InvalidJSONQuery("decodeJSONValue: unable to parse "
          + val.toString());
  }
  
  static private JSONObject encodeCompoundTerm(Term term) {
    JSONObject result = new JSONObject();
    JSONArray term_list = new JSONArray();

    term_list.element(term.name());
    JSONArray args_list = encodeList(term.args());

    for (int i = 0; i < args_list.size(); i++)
      term_list.element(args_list.get(i));

    result.put("term", term_list);
    return result;
  }

  static private JSONArray encodeList(Term term) throws JPLException {
    Term[] term_list = term.toTermArray();
    return encodeList(term_list);
  }

  static private JSONArray encodeList(Term[] term_list) throws JPLException {
    JSONArray result = new JSONArray();
    for (int i = 0; i < term_list.length; i++) {
      if (term_list[i].isFloat())
        result.element(term_list[i].doubleValue());
      else if (term_list[i].isInteger())
        result.element(term_list[i].intValue());
      else if (term_list[i].isAtom())
        result.element(term_list[i].name());
      else if (term_list[i].isCompound()) {
        if (isList(term_list[i]))
          result.element(encodeList(term_list[i]));
        else
          result.element(encodeCompoundTerm(term_list[i]));
      } else
        result.element(term_list[i].name());
    }

    return result;
  }

  static private boolean isList(Term term) {
    try {
      term.listLength();
      return true;
    } catch (JPLException e) {
      return false;
    }
  }

}	// <|MERGE_RESOLUTION|>--- conflicted
+++ resolved
@@ -78,16 +78,10 @@
           result.put(e.getKey(), encodeList(e.getValue()));
         else
           result.put(e.getKey(), encodeCompoundTerm(e.getValue()));
-<<<<<<< HEAD
-      }
-      else {
-        // Wrap atom in single quotes in order to avoid that the value is
-=======
       } else if (e.getValue().name().equals("[]")){
         result.put(e.getKey(), e.getValue().name());
       } else {
-        // Warp atom in single quotes in order to avoid that the value is
->>>>>>> c619235b
+        // Wrap atom in single quotes in order to avoid that the value is
         // converted to some JSON data structure (e.g., JSONObject, JSONArray, ...)
         result.put(e.getKey(), "'"+e.getValue().name()+"'");
       }
