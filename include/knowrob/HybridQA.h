--- conflicted
+++ resolved
@@ -13,15 +13,8 @@
 // BOOST
 #include <boost/property_tree/ptree.hpp>
 // KnowRob
-<<<<<<< HEAD
-#include <knowrob/queries.h>
-#include <knowrob/reasoner.h>
-#include <knowrob/prolog/PrologReasoner.h>
-#include <knowrob/Blackboard.h>
-=======
 #include "knowrob/reasoner/ReasonerManager.h"
 #include <knowrob/reasoner/prolog/PrologReasoner.h>
->>>>>>> 694e7eeb
 
 namespace knowrob {
 	class QueryResultHandler {
@@ -35,17 +28,12 @@
 
 		std::shared_ptr<const Query> parseQuery(const std::string &queryString);
 
-        int callPrologDirect(const std::string &queryString);
-
 		void runQuery(const std::shared_ptr<const Query> &query, QueryResultHandler &handler);
 
 	protected:
 		std::shared_ptr<ReasonerManager> reasonerManager_;
 		std::shared_ptr<PrologReasoner> prologReasoner_;
 
-        std::shared_ptr<knowrob::QueryResultQueue> bbq_;
-        std::shared_ptr<Blackboard> bb_;
-
 		void loadConfiguration(const boost::property_tree::ptree &config);
 	};
 }
