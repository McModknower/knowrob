/** <module> Utilities for handling OWL information in KnowRob.

  Copyright (C) 2011 Moritz Tenorth, 2016 Daniel Beßler
  All rights reserved.

  Redistribution and use in source and binary forms, with or without
  modification, are permitted provided that the following conditions are met:
      * Redistributions of source code must retain the above copyright
        notice, this list of conditions and the following disclaimer.
      * Redistributions in binary form must reproduce the above copyright
        notice, this list of conditions and the following disclaimer in the
        documentation and/or other materials provided with the distribution.
      * Neither the name of the <organization> nor the
        names of its contributors may be used to endorse or promote products
        derived from this software without specific prior written permission.

  THIS SOFTWARE IS PROVIDED BY THE COPYRIGHT HOLDERS AND CONTRIBUTORS "AS IS" AND
  ANY EXPRESS OR IMPLIED WARRANTIES, INCLUDING, BUT NOT LIMITED TO, THE IMPLIED
  WARRANTIES OF MERCHANTABILITY AND FITNESS FOR A PARTICULAR PURPOSE ARE
  DISCLAIMED. IN NO EVENT SHALL <COPYRIGHT HOLDER> BE LIABLE FOR ANY
  DIRECT, INDIRECT, INCIDENTAL, SPECIAL, EXEMPLARY, OR CONSEQUENTIAL DAMAGES
  (INCLUDING, BUT NOT LIMITED TO, PROCUREMENT OF SUBSTITUTE GOODS OR SERVICES;
  LOSS OF USE, DATA, OR PROFITS; OR BUSINESS INTERRUPTION) HOWEVER CAUSED AND
  ON ANY THEORY OF LIABILITY, WHETHER IN CONTRACT, STRICT LIABILITY, OR TORT
  (INCLUDING NEGLIGENCE OR OTHERWISE) ARISING IN ANY WAY OUT OF THE USE OF THIS
  SOFTWARE, EVEN IF ADVISED OF THE POSSIBILITY OF SUCH DAMAGE.

@author Moritz Tenorth, Daniel Beßler
@license BSD

*/

:- module(knowrob_owl,
    [
      entity_description/1,
      entity/2,
      entity_has/3,
      entity_type/2,
      entity_compute/2,
      entity_assert/2,
      entity_retract/1,
      entity_iri/3,
      entity_write/1,
      entity_format/2,
      with_owl_description/3,
      class_properties/3,
      class_properties_some/3,
      class_properties_all/3,
      class_properties_value/3,
      class_properties_nosup/3,
      class_properties_transitive_nosup/3,
      create_restr/6,
      rdf_instance_from_class/2,
      rdf_instance_from_class/3,
      rdf_phas/3,
      rdf_atom_no_ns/2,
      rdf_unique_id/2,
      rdf_readable/2,
      rdf_write_readable/1,
      rdfs_type_of/2,
      get_timepoint/1,
      get_timepoint/2,
      create_timepoint/2,
      create_interval/2,
      create_pose/2,
      create_tf_frame/2,
      inspect/3,
      rotmat_to_list/2,
      position_to_list/2,
      quaternion_to_list/2
    ]).

:- use_module(library('crypt')).
:- use_module(library('semweb/rdf_db')).
:- use_module(library('semweb/rdfs')).
:- use_module(library('rdfs_computable')).
:- use_module(library('owl')).
:- use_module(library('knowrob_math')).

% define meta-predicates and allow the definitions
% to be in different source files
:- meta_predicate entity_type(0, ?, ?),
                  entity_compute(0, ?, ?).
:- multifile entity_type/2,
             entity_compute/2.

:- rdf_meta entity_description(t),
            entity(r,?),
            entity_property(+,?,?),
            entity_type(r,?),
            entity_compute(r,?),
            entity_assert(r,?),
            entity_retract(r),
            entity_iri(r,r),
            with_owl_description(r,r,t),
            class_properties(r,r,t),
            class_properties_some(r,r,t),
            class_properties_all(r,r,t),
            class_properties_value(r,r,t),
            class_properties_nosup(r,r,r),
            class_properties_transitive_nosup(r,r,r),
            class_properties_transitive_nosup_1(r,r,r),
            rdf_instance_from_class(r,r),
            rdf_instance_from_class(r,r,r),
            rdf_atom_no_ns(r,?),
            rdf_readable(r,-),
            rdf_write_readable(r),
            rdfs_type_of(r,r),
            create_timepoint(+,r),
            create_poset(+,r),
            get_timepoint(r),
            get_timepoint(+,r),
            create_restr(r, r, r, r, +, r),
            inspect(r,r,r),
            rotmat_to_list(r,-),
            position_to_list(r,-),
            quaternion_to_list(r,-),
            rdf_phas(r,r,o).

:- rdf_db:rdf_register_ns(owl,    'http://www.w3.org/2002/07/owl#', [keep(true)]).
:- rdf_db:rdf_register_ns(rdfs,   'http://www.w3.org/2000/01/rdf-schema#', [keep(true)]).
:- rdf_db:rdf_register_ns(knowrob,'http://knowrob.org/kb/knowrob.owl#', [keep(true)]).


% % % % % % % % % % % % % % % % % % % % % % % % % % % % % % % % % % % % % % % % % 
% experimental: inspect() predicate for reading information about things


%% inspect(?Thing, ?P, ?O).
%
% Read information stored for Thing. Basically a wrapper around owl_has and
% class_properties that aggregates their results. The normal use case is to
% have Thing bound and ask for all property/object pairs for this class or
% individual.
%
% @param Thing  RDF identifier, either an OWL class or an individual
% @param P      OWL property identifier 
% @param O      OWL class, individual or literal value specified as property P of Thing
% 
inspect(Thing, P, O) :-
  (rdf_has(Thing, rdf:type, owl:'namedIndividual');
   rdf_has(Thing, rdf:type, owl:'NamedIndividual')),
  owl_has(Thing, P, Olit),
  strip_literal_type(Olit, O).
  
inspect(Thing, P, O) :-
  rdf_has(Thing, rdf:type, owl:'Class'),
  class_properties(Thing, P, Olit),
  strip_literal_type(Olit, O).


rdf_phas(Property, P, O) :-
        rdfs_subproperty_of(Property, Super),
        rdf_has(Super, P, O2), !,
        O = O2.

rdf_atom_no_ns(Iri, Name) :- rdf_split_url(_, Name, Iri).

%% rdf_write_readable(+Resource).
rdf_write_readable(X) :- rdf_readable(X,Readable), write(Readable).

%% rdf_readable(+Resource, -Readable).
%
% Utility predicate to convert RDF terms into a readable representation.
%
rdf_readable(class(Cls),Out) :- rdf_readable_internal(Cls,Out), !.
rdf_readable(Descr,Out) :-
  (is_list(Descr) -> X=Descr ; Descr=..X),
  findall(Y_, (member(X_,X), once(rdf_readable_internal(X_,Y_))), Y),
  Out=Y.
rdf_readable_internal(P,P_readable) :-
  atom(P), rdf_has(P, owl:inverseOf, P_inv),
  rdf_readable_internal(P_inv, P_inv_),
  atomic_list_concat(['inverse_of(',P_inv_,')'], '', P_readable), !.
rdf_readable_internal(class(X),Y) :- rdf_readable_internal(X,Y).
rdf_readable_internal(X,Y) :- atom(X), rdf_split_url(_, Y, X).
rdf_readable_internal(X,X) :- atom(X).
rdf_readable_internal(X,Y) :- compound(X), rdf_readable(X,Y).

%% rdfs_type_of(?Resource, ?Type).
rdfs_type_of(Resource, Cls) :-
  rdf_has(Resource, rdf:type, Cls),
  Cls \= 'http://www.w3.org/2002/07/owl#NamedIndividual',
  % ensure there is no class in Types that is more specific then Cls
  forall((
     rdf_has(Resource, rdf:type, Cls_other),
     Cls \= Cls_other
  ), \+ rdfs_subclass_of(Cls_other, Cls)).

% % % % % % % % % % % % % % % % % % % % % % % % % % % % % % % % % % % % % % % % % 

%% rdf_instance_from_class(+Class, -Inst) is nondet.
%
% Utility predicate to generate unique instance identifiers
%
% @param Class   Class describing the type of the instance
% @param Inst    Identifier of the generated instance of Class
rdf_instance_from_class(Class, Instance) :-
    rdf_instance_from_class(Class, _, Instance).



%% rdf_instance_from_class(+Class, +SourceRef, -Inst) is nondet.
%
% Utility predicate to generate unique instance identifiers using
% the source reference SourceRef for rdf_assert
%
% @param Class     Class describing the type of the instance
% @param SourceRef Atom as source reference for rdf_assert
% @param Inst      Identifier of the generated instance of Class

rdf_instance_from_class(Class, SourceRef, Instance) :-

  % create instance from type
  ((concat_atom(List, '#', Class),length(List,Length),Length>1) -> (
    % Class is already a URI
    T=Class
  );(
    atom_concat('http://knowrob.org/kb/knowrob.owl#', Class, T)
  )),

  rdf_unique_id(Class, Instance),

  ( ( nonvar(SourceRef), rdf_assert(Instance, rdf:type, T, SourceRef),!);
    ( rdf_assert(Instance, rdf:type, T)) ).


rdf_unique_id(Class, UniqID) :-

<<<<<<< HEAD
  %append("$1$", _, Seed),
  %crypt(Class, Seed),
  %format(atom(Hash), '~s~n', [Seed]),
  %sub_atom(Hash, 3, 8, _, Sub),
  
  % generate 8 random alphabetic characters
  randseq(8, 25, Seq_random),
  maplist(plus(65), Seq_random, Alpha_random),
  atom_codes(Sub, Alpha_random),
=======
  phrase("$1$", PreSeed, _),
  crypt(Class, PreSeed),
  random_permutation(PreSeed, Seed),
  format(atom(Hash), '~s~n', [Seed]),
  sub_atom(Hash, 3, 8, _, Sub),
>>>>>>> db97547e

  atom_concat(Class,  '_', Class2),
  atom_concat(Class2, Sub, Instance),

  % check if there is no triple with this identifier as subject or object yet
  ((rdf(Instance,_,_);rdf(_,_,Instance)) ->
    (rdf_unique_id(Class, UniqID));
    (UniqID = Instance)).


%% create_restr(+Class, +Prop, +Value, +RestrType, +SourceRef, -Restr) is det.
%
% Create a restriction for property Prop and value Value on class Class
% with the sourceRef SourceRef
%
% @param Class     Class that is to be annotated with the restriction
% @param Prop      Property to be used for the restriction
% @param Value     Value to be used for the restriction
% @param RestrType Restriction type as OWL identifier, e.g. owl:someValuesFrom or owl:hasValue
% @param SourceRef Atom as source reference for rdf_assert
%
create_restr(Class, Prop, Value, RestrType, SourceRef, Restr) :-

  \+ (class_properties(Class, Prop, Value)),

  rdf_node(Restr),
%   rdf_assert(Restr, rdf:'type', owl:'Restriction', SourceRef),

  rdf_assert(Class, rdfs:'subClassOf', Restr, SourceRef),

%   assert(blanknode(Prop, someValuesFrom(Value), used)),

  rdf_assert(Restr, owl:'onProperty', Prop, SourceRef),
  rdf_assert(Restr, RestrType, Value, SourceRef).

% TODO: creat_* functions into knowrob_owl_factory module
%% create_timepoint(+TimeStamp, -TimePoint) is det.
%
% Create a timepoint-identifier for the given time stamp
%
% @param T Time stamp as number (seconds since 1970)
% @param T TimePoint instance identifying the given time stamp
%
create_timepoint(TimeStamp, TimePoint) :-
  atom_concat('http://knowrob.org/kb/knowrob.owl#timepoint_', TimeStamp, TimePoint),
  rdf_assert(TimePoint, rdf:type, knowrob:'TimePoint').

%% create_interval(+Start, -TimeInterval) is nondet.
%% create_interval(+Start, +End, -TimeInterval) is det.
%
% Create a interval-identifier for the given start and end time stamps
%
%

create_interval(Start, TimeInterval) :-
  number(Start),
  create_interval([Start], TimeInterval), !.

create_interval([Start], TimeInterval) :-
  atom(Start), time_term(Start, Start_),
  create_interval([Start_], TimeInterval), !.

create_interval([Start], TimeInterval) :-
  create_timepoint(Start, StartI),
  atomic_list_concat(['http://knowrob.org/kb/knowrob.owl#TimeInterval',Start], '_', TimeInterval),
  rdf_assert(TimeInterval, rdf:type, knowrob:'TimeInterval'),
  rdf_assert(TimeInterval, knowrob:'startTime', StartI).

create_interval([Start, End], TimeInterval) :-
  atom(Start), time_term(Start, Start_),
  create_interval([Start_, End], TimeInterval), !.

create_interval([Start, End], TimeInterval) :-
  atom(End), time_term(End, End_),
  create_interval([Start, End_], TimeInterval), !.

create_interval([Start, End], TimeInterval) :-
  create_timepoint(Start, StartI),
  create_timepoint(End, EndI),
  atomic_list_concat(['http://knowrob.org/kb/knowrob.owl#TimeInterval',Start,End], '_', TimeInterval),
  rdf_assert(TimeInterval, rdf:type, knowrob:'TimeInterval'),
  rdf_assert(TimeInterval, knowrob:'startTime', StartI),
  rdf_assert(TimeInterval, knowrob:'endTime', EndI).

%% create_pose(+Term, -Iri) is nondet.
%
%
create_pose(pose([X,Y,Z], [QW,QX,QY,QZ]), Pose) :-
  create_pose(pose('http://knowrob.org/kb/knowrob.owl#MapFrame', [X,Y,Z], [QW,QX,QY,QZ]), Pose), !.

create_pose(pose(ReferenceObj, [X,Y,Z], [QW,QX,QY,QZ]), Pose) :-
  rdfs_individual_of(ReferenceObj, knowrob:'SpatialThing-Localized'),
  rdf_split_url(_, Ref, ReferenceObj),
  atomic_list_concat(['http://knowrob.org/kb/knowrob.owl#Pose'|[Ref,X,Y,Z,QW,QX,QY,QZ]], '_', Pose),
  atomic_list_concat([X,Y,Z], ' ', Translation),
  atomic_list_concat([QW,QX,QY,QZ], ' ', Quaternion),
  rdf_assert(Pose, rdf:type, knowrob:'Pose'),
  rdf_assert(Pose, knowrob:'translation', literal(type(string,Translation))),
  rdf_assert(Pose, knowrob:'quaternion', literal(type(string,Quaternion))),
  rdf_assert(Pose, knowrob:'relativeTo', ReferenceObj).

create_pose(mat(Data), Pose) :-
  matrix_translation(Data, Translation),
  matrix_rotation(Data, Rotation),
  create_pose(pose(Translation, Rotation), Pose).


create_tf_frame(URDFName, Frame) :-
  atomic_list_concat(['http://knowrob.org/kb/knowrob.owl#FrameOfReference'|[URDFName]], '_', Frame),
  rdf_assert(Frame, rdf:type, knowrob:'FrameOfReference'),
  rdf_assert(Frame, 'http://knowrob.org/kb/srdl2-comp.owl#urdfName', literal(type(xsd:string, URDFName))).


%% create_location(+Axioms, -Location) is nondet.
%
% Create a location-identifier for the given axioms
%
%
create_location(Axioms, Location) :-
  location_name(Axioms, Location),
  rdf_assert(Location, rdf:type, knowrob:'SpaceRegion'),
  forall( member([P,O], Axioms), rdf_assert(Location, P, O) ).

location_name(Axioms, Location) :-
  is_list(Axioms),
  location_name_args_(Axioms,Args),
  atomic_list_concat(['http://knowrob.org/kb/knowrob.owl#SpaceRegion'|Args], '_', Location).

location_name_args_([[P,O]|Axioms], [P_name|[O_name|Args]]) :-
  rdf_split_url(_, P_name, P), % FIXME: don't ignore namespace
  rdf_split_url(_, O_name, O),
  location_name_args_(Axioms, Args).
location_name_args_([], []).


%% get_timepoint(-T) is det.
%
% Create a timepoint-identifier for the current time
%
% @param T TimePoint instance identifying the current time stamp
%
get_timepoint(T) :-
  set_prolog_flag(float_format, '%.12g'),
  get_time(Ts),
  create_timepoint(Ts, T).



%% get_timepoint(+Diff, -T) is det.
%
% Create a timepoint-identifier for the current time +/- Diff
%
% @param Diff Time difference to the current time
% @param T    TimePoint instance identifying the current time stamp
%
get_timepoint(Diff, Time) :-

  get_time(Ts),

  ((atom_concat('+', Dunit, Diff), atom_concat(DiffSeconds, 's', Dunit),term_to_atom(A, DiffSeconds)) -> (T is Ts + A) ;
   (atom_concat('+', Dunit, Diff), atom_concat(DiffMinutes, 'm', Dunit),term_to_atom(A, DiffMinutes)) -> (T is Ts + 60.0 * A) ;
   (atom_concat('+', Dunit, Diff), atom_concat(DiffHours,   'h', Dunit),term_to_atom(A, DiffHours))   -> (T is Ts + 3600.0 * A) ;

   (atom_concat('-', Dunit, Diff), atom_concat(DiffSeconds, 's', Dunit),term_to_atom(A, DiffSeconds)) -> (T is Ts - A) ;
   (atom_concat('-', Dunit, Diff), atom_concat(DiffMinutes, 'm', Dunit),term_to_atom(A, DiffMinutes)) -> (T is Ts - 60.0 * A) ;
   (atom_concat('-', Dunit, Diff), atom_concat(DiffHours,   'h', Dunit),term_to_atom(A, DiffHours))   -> (T is Ts - 3600.0 * A) ),


  atom_concat('http://knowrob.org/kb/knowrob.owl#timepoint_', T, Time),
  rdf_assert(Time, rdf:type, knowrob:'TimePoint').





%% class_properties(?Class, ?Prop, ?Val) is nondet.
%
% Collect all property values of someValuesFrom- and hasValue-restrictions of a class
%
% @param Class Class whose restrictions are being considered
% @param Prop  Property whose restrictions in Class are being considered
% @param Val   Values that appear in a restriction of a superclass of Class on Property
%
class_properties(Class, Prop, Val) :-
  rdfs_individual_of(Class, owl:'Class'), % make sure Class is bound before calling owl_subclass_of
  (class_properties_some(Class, Prop, Val);
   class_properties_value(Class, Prop, Val)).




%% class_properties_some(?Class, ?Prop, ?Val) is nondet.
%
% Collect all property values of someValuesFrom-restrictions of a class
%
% @param Class Class whose restrictions are being considered
% @param Prop  Property whose restrictions in Class are being considered
% @param Val   Values that appear in a restriction of a superclass of Class on Property
%
class_properties_some(Class, Prop, Val) :-         % read directly asserted properties
  class_properties_1_some(Class, Prop, Val).

class_properties_some(Class, Prop, Val) :-         % also consider properties of superclasses
  owl_subclass_of(Class, Super), Class\=Super,
  class_properties_1_some(Super, Prop, Val).


class_properties_1_some(Class, Prop, Val) :-       % read all values for some_values_from restrictions

  ( (nonvar(Class)) -> (owl_direct_subclass_of(Class, Sup)) ; (Sup     = Class)),
  ( (nonvar(Prop))  -> (rdfs_subproperty_of(SubProp, Prop)) ; (SubProp = Prop)),

  owl_restriction(Sup,restriction(SubProp, some_values_from(Val))).




%% class_properties_all(?Class, ?Prop, ?Val) is nondet.
%
% Collect all property values of allValuesFrom-restrictions of a class
%
% @param Class Class whose restrictions are being considered
% @param Prop  Property whose restrictions in Class are being considered
% @param Val   Values that appear in a restriction of a superclass of Class on Property
%
class_properties_all(Class, Prop, Val) :-         % read directly asserted properties
  class_properties_1_all(Class, Prop, Val).

class_properties_all(Class, Prop, Val) :-         % also consider properties of superclasses
  owl_subclass_of(Class, Super), Class\=Super,
  class_properties_1_all(Super, Prop, Val).


class_properties_1_all(Class, Prop, Val) :-       % read all values for all_values_from restrictions

  ( (nonvar(Class)) -> (owl_direct_subclass_of(Class, Sup)) ; (Sup     = Class)),
  ( (nonvar(Prop))  -> (rdfs_subproperty_of(SubProp, Prop)) ; (SubProp = Prop)),

  owl_restriction(Sup,restriction(SubProp, all_values_from(Val))) .




%% class_properties_value(?Class, ?Prop, ?Val) is nondet.
%
% Collect all property values of hasValue-restrictions of a class
%
% @param Class Class whose restrictions are being considered
% @param Prop  Property whose restrictions in Class are being considered
% @param Val   Values that appear in a restriction of a superclass of Class on Property
%
class_properties_value(Class, Prop, Val) :-         % read directly asserted properties
  class_properties_1_value(Class, Prop, Val).

class_properties_value(Class, Prop, Val) :-         % also consider properties of superclasses
  owl_subclass_of(Class, Super), Class\=Super,
  class_properties_1_value(Super, Prop, Val).


class_properties_1_value(Class, Prop, Val) :-       % read all values for has_value restrictions

  ( (nonvar(Class)) -> (owl_direct_subclass_of(Class, Sup)) ; (Sup     = Class)),
  ( (nonvar(Prop))  -> (rdfs_subproperty_of(SubProp, Prop)) ; (SubProp = Prop)),

  owl_restriction(Sup,restriction(SubProp, has_value(Val))) .


%% class_properties_nosup(?Class, ?Prop, ?Val) is nondet.
%
% Version of class_properties without considering super classes
%
% @param Class Class whose restrictions are being considered
% @param Prop  Property whose restrictions in Class are being considered
% @param Val   Values that appear in a restriction of a superclass of Class on Property
%
class_properties_nosup(Class, Prop, Val) :-         % read directly asserted properties
  class_properties_nosup_1(Class, Prop, Val).

% class_properties_nosup(Class, Prop, Val) :-         % do not consider properties of superclasses
%   owl_subclass_of(Class, Super), Class\=Super,
%   class_properties_nosup_1(Super, Prop, Val).

class_properties_nosup_1(Class, Prop, Val) :-
  owl_direct_subclass_of(Class, Sup),
  ( (nonvar(Prop)) -> (rdfs_subproperty_of(SubProp, Prop)) ; (SubProp = Prop)),

  ( owl_restriction(Sup,restriction(SubProp, some_values_from(Val))) ;
    owl_restriction(Sup,restriction(SubProp, has_value(Val))) ).

%% class_properties_transitive_nosup(?Class, ?Prop, ?Val) is nondet.
%
% Transitive cersion of class_properties without considering super classes
%
% @param Class Class whose restrictions are being considered
% @param Prop  Property whose restrictions in Class are being considered
% @param Val   Values that appear in a restriction of a superclass of Class on Property
%
class_properties_transitive_nosup(Class, Prop, SubComp) :-
    class_properties_nosup(Class, Prop, SubComp).
class_properties_transitive_nosup(Class, Prop, SubComp) :-
    class_properties_nosup(Class, Prop, Sub),
    owl_individual_of(Prop, owl:'TransitiveProperty'),
    Sub \= Class,
    class_properties_transitive_nosup(Sub, Prop, SubComp).





%% rotmat_to_list(+RotMatInstance, -PoseList) is nondet.
%
% Read the pose values for an instance of a rotation matrix
%
% @param Obj       Instance of a subclass of SpatialThing-Localized
% @param PoseList  Row-based representation of the object's 4x4 pose matrix as list[16]
% 
rotmat_to_list([M00, M01, M02, M03, M10, M11, M12, M13, M20, M21, M22, M23, M30, M31, M32, M33],
               [M00, M01, M02, M03, M10, M11, M12, M13, M20, M21, M22, M23, M30, M31, M32, M33]) :- !.

rotmat_to_list(Pose, [M00, M01, M02, M03, M10, M11, M12, M13, M20, M21, M22, M23, M30, M31, M32, M33]) :-

    rdf_triple('http://knowrob.org/kb/knowrob.owl#m00',Pose,M00literal), strip_literal_type(M00literal, M00a), term_to_atom(M00, M00a),
    rdf_triple('http://knowrob.org/kb/knowrob.owl#m01',Pose,M01literal), strip_literal_type(M01literal, M01a), term_to_atom(M01, M01a),
    rdf_triple('http://knowrob.org/kb/knowrob.owl#m02',Pose,M02literal), strip_literal_type(M02literal, M02a), term_to_atom(M02, M02a),
    rdf_triple('http://knowrob.org/kb/knowrob.owl#m03',Pose,M03literal), strip_literal_type(M03literal, M03a), term_to_atom(M03, M03a),

    rdf_triple('http://knowrob.org/kb/knowrob.owl#m10',Pose,M10literal), strip_literal_type(M10literal, M10a), term_to_atom(M10, M10a),
    rdf_triple('http://knowrob.org/kb/knowrob.owl#m11',Pose,M11literal), strip_literal_type(M11literal, M11a), term_to_atom(M11, M11a),
    rdf_triple('http://knowrob.org/kb/knowrob.owl#m12',Pose,M12literal), strip_literal_type(M12literal, M12a), term_to_atom(M12, M12a),
    rdf_triple('http://knowrob.org/kb/knowrob.owl#m13',Pose,M13literal), strip_literal_type(M13literal, M13a), term_to_atom(M13, M13a),

    rdf_triple('http://knowrob.org/kb/knowrob.owl#m20',Pose,M20literal), strip_literal_type(M20literal, M20a), term_to_atom(M20, M20a),
    rdf_triple('http://knowrob.org/kb/knowrob.owl#m21',Pose,M21literal), strip_literal_type(M21literal, M21a), term_to_atom(M21, M21a),
    rdf_triple('http://knowrob.org/kb/knowrob.owl#m22',Pose,M22literal), strip_literal_type(M22literal, M22a), term_to_atom(M22, M22a),
    rdf_triple('http://knowrob.org/kb/knowrob.owl#m23',Pose,M23literal), strip_literal_type(M23literal, M23a), term_to_atom(M23, M23a),

    rdf_triple('http://knowrob.org/kb/knowrob.owl#m30',Pose,M30literal), strip_literal_type(M30literal, M30a), term_to_atom(M30, M30a),
    rdf_triple('http://knowrob.org/kb/knowrob.owl#m31',Pose,M31literal), strip_literal_type(M31literal, M31a), term_to_atom(M31, M31a),
    rdf_triple('http://knowrob.org/kb/knowrob.owl#m32',Pose,M32literal), strip_literal_type(M32literal, M32a), term_to_atom(M32, M32a),
    rdf_triple('http://knowrob.org/kb/knowrob.owl#m33',Pose,M33literal), strip_literal_type(M33literal, M33a), term_to_atom(M33, M33a),!.

%% position_to_list(+Pose, -PositionList) is nondet.
%
% Read the translation values for an instance of a transformation
%
% @param Pose          Instance of a subclass of Transformation
% @param PositionList  list[3] that represents translation of an object
% 
position_to_list(Pose, [X,Y,Z]) :-
  rdf_triple('http://knowrob.org/kb/knowrob.owl#translation', Pose, literal(type(_,Translation))),
  parse_vector(Translation, [X,Y,Z]).

%% quaternion_to_list(+Pose, -QuaternionList) is nondet.
%
% Read the rotation values for an instance of a transformation
%
% @param Pose          Instance of a subclass of Transformation
% @param PositionList  list[4] that represents rotation of an object. First list element is the w component of the quaternion.
% 
quaternion_to_list(Pose, [QW,QX,QY,QZ]) :-
  rdf_triple('http://knowrob.org/kb/knowrob.owl#quaternion', Pose, literal(type(_,Quaternion))),
  parse_vector(Quaternion, [QW,QX,QY,QZ]).


comp_designatedThing(Designator, Obj) :-
  rdf_has(TemporalParts, knowrob:designator, Designator),
  rdf_has(Obj, knowrob:temporalParts, TemporalParts).


% % % % % % % % % % % % % % % % % % % % % % % % % % % % % % % % % % % % % % % %
% % % % % % % % % % % % % % % % % % % % % % % % % % % % % % % % % % % % % % % %
% methods for querying OWL entities

%% concept(?Concept, +Descr) is nondet.
%
% Query for concept matching an concept description or build
% description for concept.
%
% @param Concept IRI of matching entity
% @param Descr An concept description or OWL class IRI
%
% TODO: implement
concept(_, _) :- fail.

%% entity_description(+Descr) is det.
%
% Type checking an entity description.
%
% @param Descr An entity description or something else
%
entity_description([A,Type|_]) :-
  entity_type([A,Type], _).

%% entity(?Entity, +Descr) is nondet.
%
% Query for entity matching an entity description or build
% description for entity.
%
% @param Entity IRI of matching entity
% @param Descr An entity description, OWL individual or class IRI
%
% TODO: support for trajectory entities
%    - [a, trajectory, [urdf, 'base_link'], [temporal_extend, [an, interval, [40.0,80.0]]]]
entity(Entity, EntityClass) :-
  atom(EntityClass),
  owl_individual_of(Entity, EntityClass), !.

entity(Entity, Descr) :-
  var(Descr), !,
  rdfs_individual_of(Entity,owl:'Thing'),
  once(entity_head(Entity, [A,TypeBase], _, TypeIri)),
  entity_generate(Entity, [A,TypeBase], TypeIri, Descr).

entity(Entity, Descr) :-
  entity_(Entity, Descr),
  % make sure it's an individual and not a class
  once(owl_individual_of(Entity, owl:'Thing')),
  \+ rdfs_individual_of(Entity, knowrob:'TemporalPart').

%% Time point entities
entity_(Entity, [a, timepoint, Time]) :-
  number(Time), create_timepoint(Time, Entity), !.
entity_(Entity, [a, timepoint, [value,TimeValue]]) :-
  nonvar(TimeValue), create_timepoint(TimeValue, Entity),!.
entity_(Entity, [a, timepoint, [name,Name]]) :-
  nonvar(Name),
  rdf_global_term(Name, Entity),
  time_term(Entity, TimeValue),
  create_timepoint(TimeValue, Entity),!.

%% Time interval entities
entity_(Entity, [an, interval, [Begin, End]]) :-
  create_interval([Begin,End],Entity), !.
entity_(Entity, [an, interval, [Begin]]) :-
  create_interval([Begin],Entity),
  interval(Entity, [Begin]), !.
entity_(Entity, [an, interval|Descr]) :-
  entity_has(Descr, start_time, BeginDescr),
  entity(Begin, BeginDescr),
  (( entity_has(Descr, end_time, EndDescr),
     entity(End, EndDescr),
     create_interval([Begin, End], Entity) );
     create_interval([Begin], Entity) ), !.

%% Pose entities
entity_(Entity, [a, pose, [X,Y,Z], [QW,QX,QY,QZ]]) :-
  create_pose(pose([X,Y,Z], [QW,QX,QY,QZ]), Entity), !.
entity_(Entity, [a|[pose|Descr]]) :-
  entity_has(Descr, translation, [X,Y,Z]),
  entity_has(Descr, quaternion, [QW,QX,QY,QZ]),
  (  entity_has(Descr, reference_frame, Frame)
  -> create_pose(pose(Frame, [X,Y,Z], [QW,QX,QY,QZ]), Entity)
  ;  create_pose(pose([X,Y,Z], [QW,QX,QY,QZ]), Entity) ), !.

%% Location entities
entity_(Entity, [a, location|Descr]) :-
  entity_axioms(Descr, 'http://knowrob.org/kb/knowrob.owl#spatiallyRelated', Axioms),
  length(Axioms, L), (L > 0),
  create_location(Axioms, Entity), !.

%% Entity type description `a|an pose|location|...`
entity_(Entity, [a, Type|Descr]) :-
  nonvar(Type), !,
  entity_name(Descr, Entity),
  entity_body(Entity, [a, Type|Descr]).
entity_(Entity, [an, Type|Descr]) :-
  nonvar(Type), !,
  entity_name(Descr, Entity),
  entity_body(Entity, [an, Type|Descr]).

%% name of the OWL individual
entity_(Entity, [[name,EntityName]|Descr]) :-
  entity_name([name,EntityName], Entity),
  entity_(Entity, Descr).

%% ignore type, types are handled in `entity_head`
entity_(Entity, [[type,Type|_]|Descr]) :-
  nonvar(Type), !,
  entity_(Entity, Descr).

%% key-value property
% TODO: support specification of property units
%    - [an, object, [height, 20, qudt:meter, during [0.0,20.0]]]
entity_(Entity, [[Key,Value|ValDescr]|Descr]) :-
  nonvar(Key),
  entity_iri(PropIri, Key, lower_camelcase),
  
  % use temporal axioms to restrict Interval var before calling holds
  (nonvar(ValDescr)
  -> (
    entity_interval_axioms(ValDescr, Axioms),
    entity_intersection_interval(Axioms, RestrictedInterval),
    (RestrictedInterval=[] -> true ; Interval=RestrictedInterval)
  ) ; true),
  
  (nonvar(Value)
  -> (
    rdf_has(PropIri, rdf:type, owl:'DatatypeProperty')
    -> (
      strip_literal_type(Value, X),
      holds(Entity,PropIri,PropValue,Interval),
      % ignore literal(type(..)) terms, just extract value
      strip_literal_type(PropValue, X)
    ) ; (
      entity_object_value(PropValue, Value),
      holds(Entity,PropIri,PropValue,Interval)
    )
  ) ; (
    holds(Entity,PropIri,PropValue,Interval), (
    rdf_has(PropIri, rdf:type, owl:'DatatypeProperty')
    -> strip_literal_type(PropValue, Value)
    ;  Value = PropValue)
  )),
  
  entity_(Entity, Descr).

entity_(_, []).


%% Nested object description
entity_object_value(Iri, Value) :-
  is_list(Value), !,
  entity(Iri, Value).
%% Object iri
entity_object_value(Iri, Value) :-
  once( var(Iri) ; atom(Iri) ),
  entity_ns(Value, NS, ValueUnderscore),
  atom(NS), atom(ValueUnderscore),
  camelcase(ValueUnderscore, ValueCamel),
  atom_concat(NS, ValueCamel, Iri), !.
%% Object iri
entity_object_value(Iri, Value) :-
  rdf_global_term(Value, Iri), !.


%% Compute entity from external source such as a database
entity_body(Entity, [A, Type|Descr]) :-
  var(Entity),
  % TODO: skip if existing before computing
  % in that case computing still makes sense in order to update
  % with latest designators
  once(entity_compute(Entity, [A, Type|Descr])).
%% Handle description
entity_body(Entity, [A, Type|Descr]) :-
  entity_head(Entity, [A,Type], Descr, _),
  entity_(Entity, Descr),
  % check general type last because it matches many entities
  entity_type([A,Type], TypeIri),
  once(owl_individual_of(Entity, TypeIri)).


%% "name" keys in the description
entity_name(Descr, Entity) :-
  entity_has(Descr,name,Name),
  !, % names must match!
  rdf_global_term(Name, Entity),
  (   rdf_has(Entity, _, _)
  -> true
  ;  entity_iri(Entity, Name, camelcase) ), !.
entity_name(_, _).


%% Read entity description value
entity_has([[Key,Val|_]|_], Key, Val).
entity_has([_|Tail], Key, Val) :- entity_has(Tail, Key, Val).


%% entity_type(?Descr, ?Iri) is det.
%
% Maps ectity type description to IRI
%
% @param Descr The type description "[a,an] ?type_name"
% @param Iri The corresponding type iri
%
entity_type([a,timepoint],  'http://knowrob.org/kb/knowrob.owl#TimePoint').
entity_type([an,interval],  'http://knowrob.org/kb/knowrob.owl#TimeInterval').
entity_type([an,action],    'http://knowrob.org/kb/knowrob.owl#Action').
entity_type([an,event],     'http://knowrob.org/kb/knowrob.owl#Event').
entity_type([an,object],    'http://knowrob.org/kb/knowrob.owl#EnduringThing-Localized').
entity_type([a,location],   'http://knowrob.org/kb/knowrob.owl#SpaceRegion').
entity_type([a,pose],       'http://knowrob.org/kb/knowrob.owl#Pose').
entity_type([a,trajectory], 'http://knowrob.org/kb/knowrob.owl#Trajectory').

entity_type(Entity, TypeBase, Entity) :-
  atom(Entity), rdf_reachable(Entity, rdfs:subClassOf, TypeBase), !.

entity_type(Entity, TypeBase, Type) :-
  rdf_has(Entity, rdf:type, Type),
  rdf_reachable(Type, rdfs:subClassOf, TypeBase).


%% entity_compute(?Entity, ?Descr) is nondet.
%
% Compute entities matching given description.
% This is actually supposed to modify the RDF triple store.
%
% @param Entity IRI of matching entity
% @param Descr An entity description
%
entity_compute(_, [a|[timepoint|_]]) :- fail.
entity_compute(_, [an|[interval|_]]) :- fail.


%% entity_assert(-Entity, +Descr) is nondet.
%
% Assert entity description in RDF triple store as new individual.
%
% @param Entity IRI of matching entity
% @param Descr An entity description
%
entity_assert(Entity, [a,timepoint|Descr]) :- entity(Entity, [a,timepoint|Descr]), !. 
entity_assert(Entity, [an,interval|Descr]) :- entity(Entity, [an,interval|Descr]), !.
entity_assert(Entity, [a,location|Descr]) :-  entity(Entity, [a,location|Descr]), !.
% FIXME: above does not allow to call entity_assert for nested entites

entity_assert(Entity, [a, pose, [X,Y,Z], [QW,QX,QY,QZ]]) :-
  create_pose(pose([X,Y,Z], [QW,QX,QY,QZ]), Entity), !.
entity_assert(Entity, [a, pose|Descr]) :-
  entity_has(Descr, translation, [X,Y,Z]),
  entity_has(Descr, quaternion, [QW,QX,QY,QZ]),
  (  entity_has(Descr, relative_to, RelObjDescr)
  -> (
    entity(RelObj, RelObjDescr),
    create_pose(pose(RelObj, [X,Y,Z], [QW,QX,QY,QZ]), Entity)
  ) ; (
    create_pose(pose([X,Y,Z], [QW,QX,QY,QZ]), Entity) )
  ), !.

entity_assert(Entity, [A,Type|Descr]) :-
  nonvar(Type),
  entity_type([A,Type], TypeIri_),
  (( entity_has(Descr,type,AType),
     entity_iri(ATypeIri, AType, camelcase),
     rdf_reachable(ATypeIri, rdfs:subClassOf, TypeIri_) )
  -> TypeIri = ATypeIri
  ;  TypeIri = TypeIri_ ),
  (( entity_has(Descr, name, Entity_),
     rdf_global_term(Entity_, Entity), % TODO: fallback to knowrob prefix
     rdf_assert(Entity, rdf:type, TypeIri) );
     rdf_instance_from_class(TypeIri, Entity) ),
  entity_assert(Entity, Descr), !.

entity_assert(Entity, [[name,_]|Descr]) :- entity_assert(Entity, Descr), !.

entity_assert(Entity, [[type,TypeDescr]|Descr]) :-
  nonvar(Entity), nonvar(TypeDescr),
  entity_iri(TypeIri, TypeDescr, camelcase),
  rdf_assert(Entity, rdf:type, TypeIri),
  entity_assert(Entity, Descr), !.

entity_assert(Entity, [[Key,Value]|Descr]) :-
  nonvar(Entity), nonvar(Key), nonvar(Value),
  entity_iri(PropIri, Key, lower_camelcase),
  (  rdf_has(PropIri, rdf:type, owl:'ObjectProperty')
  ->  ( % nested entity
      entity(ValueEntity, Value), % TODO: support recursive option (call enity_assert instead)
      rdf_assert(Entity, PropIri, ValueEntity)
  ) ; ( % data property
      rdf_has(PropIri, rdf:type, owl:'DatatypeProperty'),
      rdf_phas(PropIri, rdfs:range, Range), % FIXME: what if range unspecified
      rdf_assert(Entity, PropIri, literal(type(Range,Value)))
  )),
  entity_assert(Entity, Descr).

entity_assert(Entity, [[Key,Value,during,IntervalDescr]|Descr]) :-
  nonvar(Entity), nonvar(Key), nonvar(Value),
  entity_iri(PropIri, Key, lower_camelcase),
  entity(Interval, IntervalDescr),
  (  rdf_has(PropIri, rdf:type, owl:'DatatypeProperty')
  ->  ( % data property
      rdf_phas(PropIri, rdfs:range, Range), % FIXME: what if range unspecified
      assert_temporal_part(Entity, PropIri, literal(type(Range,Value)), Interval)
  ) ; ( % nested entity
      rdf_has(PropIri, rdf:type, owl:'ObjectProperty'),
      entity(ValueEntity, Value),
      assert_temporal_part(Entity, PropIri, ValueEntity, Interval)
  )),
  entity_assert(Entity, Descr).

entity_assert(_, []).

%% entity_retract(+Entity) is nondet.
%
% Assert entity description in RDF triple store as new individual.
%
% @param Entity IRI of matching entity
%
entity_retract(Entity) :-
  % Retract without recursion
  forall( owl_has(Entity, knowrob:temporalParts, TemporalPart),
          rdf_retractall(TemporalPart, _, _)),
  rdf_retractall(Entity, _, _).


%% with_owl_description(+Description, ?Individual, +Goal) is nondet.
%
% Ensures entity description is asserted and binds the name to
% Individual before goal is called.
% Temporary assertions are retracted in a cleanup goal.
%
% @param Description Entity description or individual
% @param Individual Entity individual
% Goal The goal with OWL entity asserted
%
with_owl_description(Description, Individual, Goal) :-
  atom(Description)
  -> (
    Individual = Description,
    call( Goal )
  ) ; (
    is_list(Description),
    setup_call_cleanup(
      entity_assert(Individual, Description),
      call( Goal ),
      entity_retract(Individual)
    )
  ).


%% entity_format(+Descr, -String) is nondet.
%
% Format entity for pretty printing.
%
% @param Descr An entity description
% @param String Formatted string
%
entity_format(Descr, String) :-
  with_output_to(string(String), entity_write(Descr)).

%% entity_write(+Descr) is nondet.
%
% Write entity to current output stream.
%
% @param Descr An entity description
%
entity_write(Descr) :- entity_write(Descr, '').

entity_write([A,Type|Tail], Spaces) :-
  member(A, [a,an]),
  writef('[%w, %w,\n', [A,Type]),
  atom_concat(Spaces, '  ', SpacesNext),
  entity_write(Tail, SpacesNext),
  write(']\n').

entity_write([[Key,Val|ValDescr]|Tail], Spaces) :-
  (is_list(Val)
  -> (
    Val=[A,Type|ValTail],
    writef('%w[%w, [%w, %w\n', [Spaces,Key,A,Type]),
    atom_concat(Spaces, '  ', SpacesNext),
    entity_write(ValTail, SpacesNext),
    writef('%w]],\n', [Spaces])
  ) ; (
    writef('%w%w,\n', [Spaces,[Key,Val|ValDescr]])
  )),
  entity_write(Tail, Spaces).

entity_write([Key|Tail], Spaces) :-
  writef('%w, %w\n', [Spaces,Key]),
  entity_write(Tail, Spaces).

entity_write([], _).


% % % % % % % % % % % % % % % % % % % % % % % % % % % % % % % % % % % % % % % %
% % % % % % % % % % % % % % % % % % % % % % % % % % % % % % % % % % % % % % % %
% helper


interval_operator(during, interval_during)   :- !.
interval_operator(before, interval_before)   :- !.
interval_operator(after,  interval_after)    :- !.

entity_interval_axioms([Operator,Value|Axioms], [[Operator,Interval_val]|Tail]) :-
  interval_operator(Operator, _), !,
  entity(Interval, Value),
  interval(Interval, Interval_val),
  entity_interval_axioms(Axioms, Tail).
entity_interval_axioms([_|Axioms], Tail) :-
  entity_interval_axioms(Axioms, Tail).
entity_interval_axioms([], []).

entity_intersection_interval([[during,I1]|Tail], Intersection) :-
  entity_intersection_interval(Tail, I_Tail),
  interval_intersect(I1, I_Tail, Intersection).
entity_intersection_interval([[after,I1]|Tail], Intersection) :-
  entity_intersection_interval(Tail, I_Tail),
  interval_end(I1, End),
  interval_intersect([End], I_Tail, Intersection).
entity_intersection_interval([[before,I1]|Tail], Intersection) :-
  entity_intersection_interval(Tail, I_Tail),
  interval_start(I1, Begin),
  interval_intersect([0.0,Begin], I_Tail, Intersection).
entity_intersection_interval([], []).

interval_intersect([], I, I).
interval_intersect(I, [], I).
interval_intersect([Begin0,End0], [Begin1,End1], [Begin,End]) :-
  Begin is max(Begin0, Begin1),
  End is min(End0, End1).
interval_intersect([Begin0], [Begin1,End], [Begin,End]) :-
  Begin is max(Begin0, Begin1).
interval_intersect([Begin0,End], [Begin1], [Begin,End]) :-
  Begin is max(Begin0, Begin1).


%% Fluid properties that match temporal relation.
entity_temporally_holds(_, []).
entity_temporally_holds(FluentInterval, [TemporalRelation,IntervalDescr|Tail]) :-
  (  interval_operator(TemporalRelation,Operator)
  -> (
    % TODO: also support entitiy descriptions!!
    interval(IntervalDescr, IntervalDescr_val),
    call(Operator, FluentInterval, IntervalDescr_val)
  ) ; true ),
  entity_temporally_holds(FluentInterval, [IntervalDescr|Tail]).


entity_properties([['http://www.w3.org/1999/02/22-rdf-syntax-ns#type',_]|Tail], DescrTail) :-
  entity_properties(Tail, DescrTail), !.

entity_properties([[PropIri,_]|Tail], DescrTail) :-
  rdf_has(PropIri, rdf:type, owl:'AnnotationProperty'),
  entity_properties(Tail, DescrTail), !.

entity_properties([['http://www.w3.org/2000/01/rdf-schema#comment',_]|Tail], DescrTail) :-
  entity_properties(Tail, DescrTail), !.

entity_properties([['http://www.w3.org/2000/01/rdf-schema#subClassOf',_]|Tail], DescrTail) :-
  entity_properties(Tail, DescrTail), !.

entity_properties([['http://knowrob.org/kb/knowrob.owl#temporalParts',Fluent]|Tail], Descr) :-
  findall([Key,Value,during,IntervalDescr], (
    temporal_part_has(Fluent, PropIri, PropValue, IntervalIri),
    ( rdf_equal(PropIri, rdf:type)
    -> (
      Key=type,
      entity_iri(PropValue, Value, camelcase)
    ) ; (
      entity_properties([[PropIri,PropValue]], [[Key,Value]])
    )),
    entity(IntervalIri, IntervalDescr)
  ), FluentDescr),
  entity_properties(Tail, DescrTail),
  append(FluentDescr, DescrTail, Descr), !.

entity_properties([[inverse_of(_),_]|Tail], DescrTail) :-
  entity_properties(Tail, DescrTail), !.

entity_properties([[PropIri,TimeIri]|Tail],
                  [[Key, [a,timepoint,Time]]|DescrTail]) :-
  once((nonvar(TimeIri);nonvar(Time))),
  rdfs_individual_of(TimeIri, knowrob:'TimePoint'),
  entity_iri(PropIri, Key, lower_camelcase),
  time_term(TimeIri,Time),
  entity_properties(Tail, DescrTail), !.

entity_properties([[PropIri,IntervalIri]|Tail],
                  [[Key, [an,interval,Interval]]|DescrTail]) :-
  once((nonvar(IntervalIri);nonvar(Interval))),
  interval(IntervalIri,Interval),
  entity_iri(PropIri, Key, lower_camelcase),
  entity_properties(Tail, DescrTail), !. % FIXME: does this disable to have events as value keys?

entity_properties([[PropIri,PropValue]|Tail], [[Key,Value]|DescrTail]) :-
  entity_iri(PropIri, Key, lower_camelcase),
  % match rdf value with description value
  (  rdf_has(PropIri, rdf:type, owl:'DatatypeProperty')
  -> (var(Value) -> strip_literal_type(PropValue, Value) ; rdf_global_term(Value, PropValue))
  ;  entity(PropValue, Value)
  ),
  entity_properties(Tail, DescrTail).

entity_properties([], []).


entity_axioms([[P_descr,O_desc|_]|Descr], AxiomIri, [[P,O]|Axioms]) :-
  entity_iri(P, P_descr, lower_camelcase),
  rdfs_subproperty_of(P, AxiomIri),
  entity(O, O_desc),
  entity_axioms(Descr, AxiomIri, Axioms).

entity_axioms([], _, []).


entity_generate(Entity, [a,timepoint], _, [a,timepoint,Time]) :-
  rdfs_individual_of(Entity, knowrob:'TimePoint'),
  time_term(Entity,Time), !.

entity_generate(Entity, [an,interval], _, [an,interval,Interval]) :-
  rdfs_individual_of(Entity, knowrob:'TemporalThing'),
  interval(Entity,Interval), !.

entity_generate(Pose, [a, pose], _, [a, pose, [X,Y,Z], [QW,QX,QY,QZ]]) :-
  position_to_list(Pose, [X,Y,Z]),
  quaternion_to_list(Pose, [QW,QX,QY,QZ]), !.

entity_generate(Entity, [A,TypeBase], TypeBaseIri, [A,TypeBase|[[type,TypeName]|PropDescr]]) :-
  (( rdf_has(Entity, rdf:type, Type),
     Type \= TypeBaseIri,
     rdf_reachable(Type, rdfs:subClassOf, TypeBaseIri) )
  -> TypeIri = Type
  ;  TypeIri = TypeBaseIri ),
  entity_iri(TypeIri, TypeName, camelcase),
  findall([PropIri,PropValue], rdf(Entity, PropIri, PropValue), Props),
  entity_properties(Props, PropDescr), !.


%% Match [a|an, ?entity_type]
entity_head(Entity, _, Descr, TypeIri) :-
  var(Entity),
  
  % TODO: match all entities that ever were classified with Type?
  % TODO: handle during?
  %current_time(Instant),
  %once((
  %  rdfs_individual_of(Entity, TypeIri);
  %  temporal_part_has(Entity, 'http://www.w3.org/1999/02/22-rdf-syntax-ns#type', TypeIri, Instant);
  %  Entity = TypeIri )),
  
  findall(TypeIri, (
    entity_has(Descr, type, TypeDescr), once(
    entity_iri(TypeIri, TypeDescr, camelcase) ;
    rdf_global_term(TypeDescr, TypeIri) )
    % TODO: ensure it's really a type
  ), Types),
  
  ( Types=[]
  -> true
  ; (
    findall(E, (
      owl_individual_of_all(E, Types),
      \+ owl_individual_of(E, knowrob:'TemporalPart')
    ), Entities),
    % avoid redundant results of owl_individual_of
    list_to_set(Entities, EntitiesUnique),
    member(Entity, EntitiesUnique)
  )).

entity_head(Entity, [A,Type], _, TypeIri) :-
  nonvar(Entity),
  findall([A,Type,TypeIri], (
    ( entity_type([A,Type], TypeIri), rdfs_individual_of(Entity, TypeIri) );
    [A,Type,TypeIri]=[a,thing,'http://www.w3.org/2002/07/owl#Thing']
  ), Types),
  member([A,Type,TypeIri], Types),
  % pick only the most special types
  forall( member([_,BType,BTypeIri], Types), (
    BType = Type ; (
      not(rdf_reachable(BTypeIri, rdfs:subClassOf, TypeIri))
    )
  )).

owl_individual_of_all(Individual, [TypeIri|Types]) :-
  owl_individual_of(Individual, TypeIri),
  owl_individual_of_all(Individual, Types).
owl_individual_of_all(_, []).


%% Read entity namespace
entity_ns(Entity, NamespaceUri, EntityName) :-
  (  Entity =.. [':', NS, EntityName]
  ->  (
      rdf_current_ns(NS, NamespaceUri)
  ) ; ( % fallback to knowrob namespace
      EntityName = Entity,
      rdf_current_ns(knowrob, NamespaceUri)
  )), !.

entity_ns(Entity, NamespaceUri, EntityName) :-
  atom(Entity),
  rdf_split_url(NamespaceUri, EntityName, Entity).


%% Converts between IRI representation and description representation
entity_iri(Iri, Descr, Formatter) :-
  var(Descr),
  rdf_split_url(NamespaceUri, Name, Iri),
  rdf_current_ns(Namespace, NamespaceUri),
  call(Formatter, NameUnderscore, Name),
  (  Namespace=knowrob
  -> Descr=NameUnderscore
  ;  Descr=Namespace:NameUnderscore
  ).

entity_iri(Iri, Description, Formatter) :-
  var(Iri),
  entity_ns(Description, NS, NameUnderscore),
  % FIXME: call falls if NameUnderscore is in fact Camelcase
  call(Formatter, NameUnderscore, Name),
  atom_concat(NS, Name, Iri).

entity_iri(Entity, Type) :-
  rdf_has(Entity, rdf:type, Type),
  rdf_split_url(Url, _, Type),
  rdf_current_ns(NS, Url),
  NS \= owl.

entity_iri(Entity, Type) :-
  rdfs_individual_of(Entity,Type).<|MERGE_RESOLUTION|>--- conflicted
+++ resolved
@@ -226,10 +226,9 @@
 
 
 rdf_unique_id(Class, UniqID) :-
-
-<<<<<<< HEAD
-  %append("$1$", _, Seed),
-  %crypt(Class, Seed),
+  %phrase("$1$", PreSeed, _),
+  %crypt(Class, PreSeed),
+  %random_permutation(PreSeed, Seed),
   %format(atom(Hash), '~s~n', [Seed]),
   %sub_atom(Hash, 3, 8, _, Sub),
   
@@ -237,13 +236,6 @@
   randseq(8, 25, Seq_random),
   maplist(plus(65), Seq_random, Alpha_random),
   atom_codes(Sub, Alpha_random),
-=======
-  phrase("$1$", PreSeed, _),
-  crypt(Class, PreSeed),
-  random_permutation(PreSeed, Seed),
-  format(atom(Hash), '~s~n', [Seed]),
-  sub_atom(Hash, 3, 8, _, Sub),
->>>>>>> db97547e
 
   atom_concat(Class,  '_', Class2),
   atom_concat(Class2, Sub, Instance),
