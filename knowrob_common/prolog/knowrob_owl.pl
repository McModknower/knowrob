/** <module> Utilities for handling OWL information in KnowRob.

  Copyright (C) 2011 Moritz Tenorth, 2016 Daniel Beßler
  All rights reserved.

  Redistribution and use in source and binary forms, with or without
  modification, are permitted provided that the following conditions are met:
      * Redistributions of source code must retain the above copyright
        notice, this list of conditions and the following disclaimer.
      * Redistributions in binary form must reproduce the above copyright
        notice, this list of conditions and the following disclaimer in the
        documentation and/or other materials provided with the distribution.
      * Neither the name of the <organization> nor the
        names of its contributors may be used to endorse or promote products
        derived from this software without specific prior written permission.

  THIS SOFTWARE IS PROVIDED BY THE COPYRIGHT HOLDERS AND CONTRIBUTORS "AS IS" AND
  ANY EXPRESS OR IMPLIED WARRANTIES, INCLUDING, BUT NOT LIMITED TO, THE IMPLIED
  WARRANTIES OF MERCHANTABILITY AND FITNESS FOR A PARTICULAR PURPOSE ARE
  DISCLAIMED. IN NO EVENT SHALL <COPYRIGHT HOLDER> BE LIABLE FOR ANY
  DIRECT, INDIRECT, INCIDENTAL, SPECIAL, EXEMPLARY, OR CONSEQUENTIAL DAMAGES
  (INCLUDING, BUT NOT LIMITED TO, PROCUREMENT OF SUBSTITUTE GOODS OR SERVICES;
  LOSS OF USE, DATA, OR PROFITS; OR BUSINESS INTERRUPTION) HOWEVER CAUSED AND
  ON ANY THEORY OF LIABILITY, WHETHER IN CONTRACT, STRICT LIABILITY, OR TORT
  (INCLUDING NEGLIGENCE OR OTHERWISE) ARISING IN ANY WAY OUT OF THE USE OF THIS
  SOFTWARE, EVEN IF ADVISED OF THE POSSIBILITY OF SUCH DAMAGE.

@author Moritz Tenorth, Daniel Beßler
@license BSD

*/

:- module(knowrob_owl,
    [
      entity_description/1,
      entity/2,
      entity_has/3,
      entity_type/2,
      entity_compute/2,
      entity_assert/2,
      entity_retract/1,
      entity_iri/3,
      entity_write/1,
      entity_format/2,
      with_owl_description/3,
      class_properties/3,
      class_properties_some/3,
      class_properties_all/3,
      class_properties_value/3,
      class_properties_nosup/3,
      class_properties_transitive_nosup/3,
      create_restr/6,
      rdf_instance_from_class/2,
      rdf_instance_from_class/3,
      rdf_phas/3,
      rdf_atom_no_ns/2,
      rdf_unique_id/2,
      rdf_readable/2,
      rdf_write_readable/1,
      rdfs_type_of/2,
      get_timepoint/1,
      get_timepoint/2,
      create_timepoint/2,
      create_interval/2,
      create_pose/2,
      create_tf_frame/2,
      inspect/3,
      rotmat_to_list/2,
      position_to_list/2,
      quaternion_to_list/2
    ]).

:- use_module(library('crypt')).
:- use_module(library('semweb/rdf_db')).
:- use_module(library('semweb/rdfs')).
:- use_module(library('rdfs_computable')).
:- use_module(library('owl')).
:- use_module(library('knowrob_math')).

% define meta-predicates and allow the definitions
% to be in different source files
:- meta_predicate entity_type(0, ?, ?),
                  entity_compute(0, ?, ?).
:- multifile entity_type/2,
             entity_compute/2.

:- rdf_meta entity_description(t),
            entity(r,?),
            entity_property(+,?,?),
            entity_type(r,?),
            entity_compute(r,?),
            entity_assert(r,?),
            entity_retract(r),
            entity_iri(r,r),
            with_owl_description(r,r,t),
            class_properties(r,r,t),
            class_properties_some(r,r,t),
            class_properties_all(r,r,t),
            class_properties_value(r,r,t),
            class_properties_nosup(r,r,r),
            class_properties_transitive_nosup(r,r,r),
            class_properties_transitive_nosup_1(r,r,r),
            rdf_instance_from_class(r,r),
            rdf_instance_from_class(r,r,r),
            rdf_atom_no_ns(r,?),
            rdf_readable(r,-),
            rdf_write_readable(r),
            rdfs_type_of(r,r),
            create_timepoint(+,r),
            create_poset(+,r),
            get_timepoint(r),
            get_timepoint(+,r),
            create_restr(r, r, r, r, +, r),
            inspect(r,r,r),
            rotmat_to_list(r,-),
            position_to_list(r,-),
            quaternion_to_list(r,-),
            rdf_phas(r,r,o).

:- rdf_db:rdf_register_ns(owl,    'http://www.w3.org/2002/07/owl#', [keep(true)]).
:- rdf_db:rdf_register_ns(rdfs,   'http://www.w3.org/2000/01/rdf-schema#', [keep(true)]).
:- rdf_db:rdf_register_ns(knowrob,'http://knowrob.org/kb/knowrob.owl#', [keep(true)]).


% % % % % % % % % % % % % % % % % % % % % % % % % % % % % % % % % % % % % % % % % 
% experimental: inspect() predicate for reading information about things


%% inspect(?Thing, ?P, ?O).
%
% Read information stored for Thing. Basically a wrapper around owl_has and
% class_properties that aggregates their results. The normal use case is to
% have Thing bound and ask for all property/object pairs for this class or
% individual.
%
% @param Thing  RDF identifier, either an OWL class or an individual
% @param P      OWL property identifier 
% @param O      OWL class, individual or literal value specified as property P of Thing
% 
inspect(Thing, P, O) :-
  (rdf_has(Thing, rdf:type, owl:'namedIndividual');
   rdf_has(Thing, rdf:type, owl:'NamedIndividual')),
  owl_has(Thing, P, Olit),
  strip_literal_type(Olit, O).
  
inspect(Thing, P, O) :-
  rdf_has(Thing, rdf:type, owl:'Class'),
  class_properties(Thing, P, Olit),
  strip_literal_type(Olit, O).


rdf_phas(Property, P, O) :-
        rdfs_subproperty_of(Property, Super),
        rdf_has(Super, P, O2), !,
        O = O2.

rdf_atom_no_ns(Iri, Name) :- rdf_split_url(_, Name, Iri).

%% rdf_write_readable(+Resource).
rdf_write_readable(X) :- rdf_readable(X,Readable), write(Readable).

%% rdf_readable(+Resource, -Readable).
%
% Utility predicate to convert RDF terms into a readable representation.
%
rdf_readable(class(Cls),Out) :- rdf_readable_internal(Cls,Out), !.
rdf_readable(Descr,Out) :-
  (is_list(Descr) -> X=Descr ; Descr=..X),
  findall(Y_, (member(X_,X), once(rdf_readable_internal(X_,Y_))), Y),
  Out=Y.
rdf_readable_internal(P,P_readable) :-
  atom(P), rdf_has(P, owl:inverseOf, P_inv),
  rdf_readable_internal(P_inv, P_inv_),
  atomic_list_concat(['inverse_of(',P_inv_,')'], '', P_readable), !.
rdf_readable_internal(class(X),Y) :- rdf_readable_internal(X,Y).
rdf_readable_internal(X,Y) :- atom(X), rdf_split_url(_, Y, X).
rdf_readable_internal(X,X) :- atom(X).
rdf_readable_internal(X,Y) :- compound(X), rdf_readable(X,Y).

%% rdfs_type_of(?Resource, ?Type).
rdfs_type_of(Resource, Cls) :-
  rdf_has(Resource, rdf:type, Cls),
  Cls \= 'http://www.w3.org/2002/07/owl#NamedIndividual',
  % ensure there is no class in Types that is more specific then Cls
  forall((
     rdf_has(Resource, rdf:type, Cls_other),
     Cls \= Cls_other
  ), \+ rdfs_subclass_of(Cls_other, Cls)).

% % % % % % % % % % % % % % % % % % % % % % % % % % % % % % % % % % % % % % % % % 

%% rdf_instance_from_class(+Class, -Inst) is nondet.
%
% Utility predicate to generate unique instance identifiers
%
% @param Class   Class describing the type of the instance
% @param Inst    Identifier of the generated instance of Class
rdf_instance_from_class(Class, Instance) :-
    rdf_instance_from_class(Class, _, Instance).



%% rdf_instance_from_class(+Class, +SourceRef, -Inst) is nondet.
%
% Utility predicate to generate unique instance identifiers using
% the source reference SourceRef for rdf_assert
%
% @param Class     Class describing the type of the instance
% @param SourceRef Atom as source reference for rdf_assert
% @param Inst      Identifier of the generated instance of Class

rdf_instance_from_class(Class, SourceRef, Instance) :-

  % create instance from type
  ((concat_atom(List, '#', Class),length(List,Length),Length>1) -> (
    % Class is already a URI
    T=Class
  );(
    atom_concat('http://knowrob.org/kb/knowrob.owl#', Class, T)
  )),

  rdf_unique_id(Class, Instance),

  ( ( nonvar(SourceRef), rdf_assert(Instance, rdf:type, T, SourceRef),!);
    ( rdf_assert(Instance, rdf:type, T)) ).


rdf_unique_id(Class, UniqID) :-
<<<<<<< HEAD

  phrase("$1$", Seed, _),
  crypt(Class, Seed),
  format(atom(Hash), '~s~n', [Seed]),
  sub_atom(Hash, 3, 8, _, Sub),
=======
  %phrase("$1$", PreSeed, _),
  %crypt(Class, PreSeed),
  %random_permutation(PreSeed, Seed),
  %format(atom(Hash), '~s~n', [Seed]),
  %sub_atom(Hash, 3, 8, _, Sub),
  
  % generate 8 random alphabetic characters
  randseq(8, 25, Seq_random),
  maplist(plus(65), Seq_random, Alpha_random),
  atom_codes(Sub, Alpha_random),
>>>>>>> e35c97ca

  atom_concat(Class,  '_', Class2),
  atom_concat(Class2, Sub, Instance),

  % check if there is no triple with this identifier as subject or object yet
  ((rdf(Instance,_,_);rdf(_,_,Instance)) ->
    (rdf_unique_id(Class, UniqID));
    (UniqID = Instance)).


%% create_restr(+Class, +Prop, +Value, +RestrType, +SourceRef, -Restr) is det.
%
% Create a restriction for property Prop and value Value on class Class
% with the sourceRef SourceRef
%
% @param Class     Class that is to be annotated with the restriction
% @param Prop      Property to be used for the restriction
% @param Value     Value to be used for the restriction
% @param RestrType Restriction type as OWL identifier, e.g. owl:someValuesFrom or owl:hasValue
% @param SourceRef Atom as source reference for rdf_assert
%
create_restr(Class, Prop, Value, RestrType, SourceRef, Restr) :-

  \+ (class_properties(Class, Prop, Value)),

  rdf_node(Restr),
%   rdf_assert(Restr, rdf:'type', owl:'Restriction', SourceRef),

  rdf_assert(Class, rdfs:'subClassOf', Restr, SourceRef),

%   assert(blanknode(Prop, someValuesFrom(Value), used)),

  rdf_assert(Restr, owl:'onProperty', Prop, SourceRef),
  rdf_assert(Restr, RestrType, Value, SourceRef).

% TODO: creat_* functions into knowrob_owl_factory module
%% create_timepoint(+TimeStamp, -TimePoint) is det.
%
% Create a timepoint-identifier for the given time stamp
%
% @param T Time stamp as number (seconds since 1970)
% @param T TimePoint instance identifying the given time stamp
%
create_timepoint(TimeStamp, TimePoint) :-
  atom_concat('http://knowrob.org/kb/knowrob.owl#timepoint_', TimeStamp, TimePoint),
  rdf_assert(TimePoint, rdf:type, knowrob:'TimePoint').

%% create_interval(+Start, -TimeInterval) is nondet.
%% create_interval(+Start, +End, -TimeInterval) is det.
%
% Create a interval-identifier for the given start and end time stamps
%
%

create_interval(Start, TimeInterval) :-
  number(Start),
  create_interval([Start], TimeInterval), !.

create_interval([Start], TimeInterval) :-
  atom(Start), time_term(Start, Start_),
  create_interval([Start_], TimeInterval), !.

create_interval([Start], TimeInterval) :-
  create_timepoint(Start, StartI),
  atomic_list_concat(['http://knowrob.org/kb/knowrob.owl#TimeInterval',Start], '_', TimeInterval),
  rdf_assert(TimeInterval, rdf:type, knowrob:'TimeInterval'),
  rdf_assert(TimeInterval, knowrob:'startTime', StartI).

create_interval([Start, End], TimeInterval) :-
  atom(Start), time_term(Start, Start_),
  create_interval([Start_, End], TimeInterval), !.

create_interval([Start, End], TimeInterval) :-
  atom(End), time_term(End, End_),
  create_interval([Start, End_], TimeInterval), !.

create_interval([Start, End], TimeInterval) :-
  create_timepoint(Start, StartI),
  create_timepoint(End, EndI),
  atomic_list_concat(['http://knowrob.org/kb/knowrob.owl#TimeInterval',Start,End], '_', TimeInterval),
  rdf_assert(TimeInterval, rdf:type, knowrob:'TimeInterval'),
  rdf_assert(TimeInterval, knowrob:'startTime', StartI),
  rdf_assert(TimeInterval, knowrob:'endTime', EndI).

%% create_pose(+Term, -Iri) is nondet.
%
%
create_pose(pose([X,Y,Z], [QW,QX,QY,QZ]), Pose) :-
  create_pose(pose('http://knowrob.org/kb/knowrob.owl#MapFrame', [X,Y,Z], [QW,QX,QY,QZ]), Pose), !.

create_pose(pose(ReferenceObj, [X,Y,Z], [QW,QX,QY,QZ]), Pose) :-
  rdfs_individual_of(ReferenceObj, knowrob:'SpatialThing-Localized'),
  rdf_split_url(_, Ref, ReferenceObj),
  atomic_list_concat(['http://knowrob.org/kb/knowrob.owl#Pose'|[Ref,X,Y,Z,QW,QX,QY,QZ]], '_', Pose),
  atomic_list_concat([X,Y,Z], ' ', Translation),
  atomic_list_concat([QW,QX,QY,QZ], ' ', Quaternion),
  rdf_assert(Pose, rdf:type, knowrob:'Pose'),
  rdf_assert(Pose, knowrob:'translation', literal(type(string,Translation))),
  rdf_assert(Pose, knowrob:'quaternion', literal(type(string,Quaternion))),
  rdf_assert(Pose, knowrob:'relativeTo', ReferenceObj).

create_pose(mat(Data), Pose) :-
  matrix_translation(Data, Translation),
  matrix_rotation(Data, Rotation),
  create_pose(pose(Translation, Rotation), Pose).


create_tf_frame(URDFName, Frame) :-
  atomic_list_concat(['http://knowrob.org/kb/knowrob.owl#FrameOfReference'|[URDFName]], '_', Frame),
  rdf_assert(Frame, rdf:type, knowrob:'FrameOfReference'),
  rdf_assert(Frame, 'http://knowrob.org/kb/srdl2-comp.owl#urdfName', literal(type(xsd:string, URDFName))).


%% create_location(+Axioms, -Location) is nondet.
%
% Create a location-identifier for the given axioms
%
%
create_location(Axioms, Location) :-
  location_name(Axioms, Location),
  rdf_assert(Location, rdf:type, knowrob:'SpaceRegion'),
  forall( member([P,O], Axioms), rdf_assert(Location, P, O) ).

location_name(Axioms, Location) :-
  is_list(Axioms),
  location_name_args_(Axioms,Args),
  atomic_list_concat(['http://knowrob.org/kb/knowrob.owl#SpaceRegion'|Args], '_', Location).

location_name_args_([[P,O]|Axioms], [P_name|[O_name|Args]]) :-
  rdf_split_url(_, P_name, P), % FIXME: don't ignore namespace
  rdf_split_url(_, O_name, O),
  location_name_args_(Axioms, Args).
location_name_args_([], []).


%% get_timepoint(-T) is det.
%
% Create a timepoint-identifier for the current time
%
% @param T TimePoint instance identifying the current time stamp
%
get_timepoint(T) :-
  set_prolog_flag(float_format, '%.12g'),
  get_time(Ts),
  create_timepoint(Ts, T).



%% get_timepoint(+Diff, -T) is det.
%
% Create a timepoint-identifier for the current time +/- Diff
%
% @param Diff Time difference to the current time
% @param T    TimePoint instance identifying the current time stamp
%
get_timepoint(Diff, Time) :-

  get_time(Ts),

  ((atom_concat('+', Dunit, Diff), atom_concat(DiffSeconds, 's', Dunit),term_to_atom(A, DiffSeconds)) -> (T is Ts + A) ;
   (atom_concat('+', Dunit, Diff), atom_concat(DiffMinutes, 'm', Dunit),term_to_atom(A, DiffMinutes)) -> (T is Ts + 60.0 * A) ;
   (atom_concat('+', Dunit, Diff), atom_concat(DiffHours,   'h', Dunit),term_to_atom(A, DiffHours))   -> (T is Ts + 3600.0 * A) ;

   (atom_concat('-', Dunit, Diff), atom_concat(DiffSeconds, 's', Dunit),term_to_atom(A, DiffSeconds)) -> (T is Ts - A) ;
   (atom_concat('-', Dunit, Diff), atom_concat(DiffMinutes, 'm', Dunit),term_to_atom(A, DiffMinutes)) -> (T is Ts - 60.0 * A) ;
   (atom_concat('-', Dunit, Diff), atom_concat(DiffHours,   'h', Dunit),term_to_atom(A, DiffHours))   -> (T is Ts - 3600.0 * A) ),


  atom_concat('http://knowrob.org/kb/knowrob.owl#timepoint_', T, Time),
  rdf_assert(Time, rdf:type, knowrob:'TimePoint').





%% class_properties(?Class, ?Prop, ?Val) is nondet.
%
% Collect all property values of someValuesFrom- and hasValue-restrictions of a class
%
% @param Class Class whose restrictions are being considered
% @param Prop  Property whose restrictions in Class are being considered
% @param Val   Values that appear in a restriction of a superclass of Class on Property
%
class_properties(Class, Prop, Val) :-
  rdfs_individual_of(Class, owl:'Class'), % make sure Class is bound before calling owl_subclass_of
  (class_properties_some(Class, Prop, Val);
   class_properties_value(Class, Prop, Val)).




%% class_properties_some(?Class, ?Prop, ?Val) is nondet.
%
% Collect all property values of someValuesFrom-restrictions of a class
%
% @param Class Class whose restrictions are being considered
% @param Prop  Property whose restrictions in Class are being considered
% @param Val   Values that appear in a restriction of a superclass of Class on Property
%
class_properties_some(Class, Prop, Val) :-         % read directly asserted properties
  class_properties_1_some(Class, Prop, Val).

class_properties_some(Class, Prop, Val) :-         % also consider properties of superclasses
  owl_subclass_of(Class, Super), Class\=Super,
  class_properties_1_some(Super, Prop, Val).


class_properties_1_some(Class, Prop, Val) :-       % read all values for some_values_from restrictions

  ( (nonvar(Class)) -> (owl_direct_subclass_of(Class, Sup)) ; (Sup     = Class)),
  ( (nonvar(Prop))  -> (rdfs_subproperty_of(SubProp, Prop)) ; (SubProp = Prop)),

  owl_restriction(Sup,restriction(SubProp, some_values_from(Val))).




%% class_properties_all(?Class, ?Prop, ?Val) is nondet.
%
% Collect all property values of allValuesFrom-restrictions of a class
%
% @param Class Class whose restrictions are being considered
% @param Prop  Property whose restrictions in Class are being considered
% @param Val   Values that appear in a restriction of a superclass of Class on Property
%
class_properties_all(Class, Prop, Val) :-         % read directly asserted properties
  class_properties_1_all(Class, Prop, Val).

class_properties_all(Class, Prop, Val) :-         % also consider properties of superclasses
  owl_subclass_of(Class, Super), Class\=Super,
  class_properties_1_all(Super, Prop, Val).


class_properties_1_all(Class, Prop, Val) :-       % read all values for all_values_from restrictions

  ( (nonvar(Class)) -> (owl_direct_subclass_of(Class, Sup)) ; (Sup     = Class)),
  ( (nonvar(Prop))  -> (rdfs_subproperty_of(SubProp, Prop)) ; (SubProp = Prop)),

  owl_restriction(Sup,restriction(SubProp, all_values_from(Val))) .




%% class_properties_value(?Class, ?Prop, ?Val) is nondet.
%
% Collect all property values of hasValue-restrictions of a class
%
% @param Class Class whose restrictions are being considered
% @param Prop  Property whose restrictions in Class are being considered
% @param Val   Values that appear in a restriction of a superclass of Class on Property
%
class_properties_value(Class, Prop, Val) :-         % read directly asserted properties
  class_properties_1_value(Class, Prop, Val).

class_properties_value(Class, Prop, Val) :-         % also consider properties of superclasses
  owl_subclass_of(Class, Super), Class\=Super,
  class_properties_1_value(Super, Prop, Val).


class_properties_1_value(Class, Prop, Val) :-       % read all values for has_value restrictions

  ( (nonvar(Class)) -> (owl_direct_subclass_of(Class, Sup)) ; (Sup     = Class)),
  ( (nonvar(Prop))  -> (rdfs_subproperty_of(SubProp, Prop)) ; (SubProp = Prop)),

  owl_restriction(Sup,restriction(SubProp, has_value(Val))) .


%% class_properties_nosup(?Class, ?Prop, ?Val) is nondet.
%
% Version of class_properties without considering super classes
%
% @param Class Class whose restrictions are being considered
% @param Prop  Property whose restrictions in Class are being considered
% @param Val   Values that appear in a restriction of a superclass of Class on Property
%
class_properties_nosup(Class, Prop, Val) :-         % read directly asserted properties
  class_properties_nosup_1(Class, Prop, Val).

% class_properties_nosup(Class, Prop, Val) :-         % do not consider properties of superclasses
%   owl_subclass_of(Class, Super), Class\=Super,
%   class_properties_nosup_1(Super, Prop, Val).

class_properties_nosup_1(Class, Prop, Val) :-
  owl_direct_subclass_of(Class, Sup),
  ( (nonvar(Prop)) -> (rdfs_subproperty_of(SubProp, Prop)) ; (SubProp = Prop)),

  ( owl_restriction(Sup,restriction(SubProp, some_values_from(Val))) ;
    owl_restriction(Sup,restriction(SubProp, has_value(Val))) ).

%% class_properties_transitive_nosup(?Class, ?Prop, ?Val) is nondet.
%
% Transitive cersion of class_properties without considering super classes
%
% @param Class Class whose restrictions are being considered
% @param Prop  Property whose restrictions in Class are being considered
% @param Val   Values that appear in a restriction of a superclass of Class on Property
%
class_properties_transitive_nosup(Class, Prop, SubComp) :-
    class_properties_nosup(Class, Prop, SubComp).
class_properties_transitive_nosup(Class, Prop, SubComp) :-
    class_properties_nosup(Class, Prop, Sub),
    owl_individual_of(Prop, owl:'TransitiveProperty'),
    Sub \= Class,
    class_properties_transitive_nosup(Sub, Prop, SubComp).





%% rotmat_to_list(+RotMatInstance, -PoseList) is nondet.
%
% Read the pose values for an instance of a rotation matrix
%
% @param Obj       Instance of a subclass of SpatialThing-Localized
% @param PoseList  Row-based representation of the object's 4x4 pose matrix as list[16]
% 
rotmat_to_list([M00, M01, M02, M03, M10, M11, M12, M13, M20, M21, M22, M23, M30, M31, M32, M33],
               [M00, M01, M02, M03, M10, M11, M12, M13, M20, M21, M22, M23, M30, M31, M32, M33]) :- !.

rotmat_to_list(Pose, [M00, M01, M02, M03, M10, M11, M12, M13, M20, M21, M22, M23, M30, M31, M32, M33]) :-

    rdf_triple('http://knowrob.org/kb/knowrob.owl#m00',Pose,M00literal), strip_literal_type(M00literal, M00a), term_to_atom(M00, M00a),
    rdf_triple('http://knowrob.org/kb/knowrob.owl#m01',Pose,M01literal), strip_literal_type(M01literal, M01a), term_to_atom(M01, M01a),
    rdf_triple('http://knowrob.org/kb/knowrob.owl#m02',Pose,M02literal), strip_literal_type(M02literal, M02a), term_to_atom(M02, M02a),
    rdf_triple('http://knowrob.org/kb/knowrob.owl#m03',Pose,M03literal), strip_literal_type(M03literal, M03a), term_to_atom(M03, M03a),

    rdf_triple('http://knowrob.org/kb/knowrob.owl#m10',Pose,M10literal), strip_literal_type(M10literal, M10a), term_to_atom(M10, M10a),
    rdf_triple('http://knowrob.org/kb/knowrob.owl#m11',Pose,M11literal), strip_literal_type(M11literal, M11a), term_to_atom(M11, M11a),
    rdf_triple('http://knowrob.org/kb/knowrob.owl#m12',Pose,M12literal), strip_literal_type(M12literal, M12a), term_to_atom(M12, M12a),
    rdf_triple('http://knowrob.org/kb/knowrob.owl#m13',Pose,M13literal), strip_literal_type(M13literal, M13a), term_to_atom(M13, M13a),

    rdf_triple('http://knowrob.org/kb/knowrob.owl#m20',Pose,M20literal), strip_literal_type(M20literal, M20a), term_to_atom(M20, M20a),
    rdf_triple('http://knowrob.org/kb/knowrob.owl#m21',Pose,M21literal), strip_literal_type(M21literal, M21a), term_to_atom(M21, M21a),
    rdf_triple('http://knowrob.org/kb/knowrob.owl#m22',Pose,M22literal), strip_literal_type(M22literal, M22a), term_to_atom(M22, M22a),
    rdf_triple('http://knowrob.org/kb/knowrob.owl#m23',Pose,M23literal), strip_literal_type(M23literal, M23a), term_to_atom(M23, M23a),

    rdf_triple('http://knowrob.org/kb/knowrob.owl#m30',Pose,M30literal), strip_literal_type(M30literal, M30a), term_to_atom(M30, M30a),
    rdf_triple('http://knowrob.org/kb/knowrob.owl#m31',Pose,M31literal), strip_literal_type(M31literal, M31a), term_to_atom(M31, M31a),
    rdf_triple('http://knowrob.org/kb/knowrob.owl#m32',Pose,M32literal), strip_literal_type(M32literal, M32a), term_to_atom(M32, M32a),
    rdf_triple('http://knowrob.org/kb/knowrob.owl#m33',Pose,M33literal), strip_literal_type(M33literal, M33a), term_to_atom(M33, M33a),!.

%% position_to_list(+Pose, -PositionList) is nondet.
%
% Read the translation values for an instance of a transformation
%
% @param Pose          Instance of a subclass of Transformation
% @param PositionList  list[3] that represents translation of an object
% 
position_to_list(Pose, [X,Y,Z]) :-
  rdf_triple('http://knowrob.org/kb/knowrob.owl#translation', Pose, literal(type(_,Translation))),
  parse_vector(Translation, [X,Y,Z]).

%% quaternion_to_list(+Pose, -QuaternionList) is nondet.
%
% Read the rotation values for an instance of a transformation
%
% @param Pose          Instance of a subclass of Transformation
% @param PositionList  list[4] that represents rotation of an object. First list element is the w component of the quaternion.
% 
quaternion_to_list(Pose, [QW,QX,QY,QZ]) :-
  rdf_triple('http://knowrob.org/kb/knowrob.owl#quaternion', Pose, literal(type(_,Quaternion))),
  parse_vector(Quaternion, [QW,QX,QY,QZ]).


comp_designatedThing(Designator, Obj) :-
  rdf_has(TemporalParts, knowrob:designator, Designator),
  rdf_has(Obj, knowrob:temporalParts, TemporalParts).


% % % % % % % % % % % % % % % % % % % % % % % % % % % % % % % % % % % % % % % %
% % % % % % % % % % % % % % % % % % % % % % % % % % % % % % % % % % % % % % % %
% methods for querying OWL entities

%% concept(?Concept, +Descr) is nondet.
%
% Query for concept matching an concept description or build
% description for concept.
%
% @param Concept IRI of matching entity
% @param Descr An concept description or OWL class IRI
%
% TODO: implement
concept(_, _) :- fail.

%% entity_description(+Descr) is det.
%
% Type checking an entity description.
%
% @param Descr An entity description or something else
%
entity_description([A,Type|_]) :-
  entity_type([A,Type], _).

%% entity(?Entity, +Descr) is nondet.
%
% Query for entity matching an entity description or build
% description for entity.
%
% @param Entity IRI of matching entity
% @param Descr An entity description, OWL individual or class IRI
%
% TODO: support for trajectory entities
%    - [a, trajectory, [urdf, 'base_link'], [temporal_extend, [an, interval, [40.0,80.0]]]]
entity(Entity, EntityClass) :-
  atom(EntityClass),
  owl_individual_of(Entity, EntityClass), !.

entity(Entity, Descr) :-
  var(Descr), !,
  rdfs_individual_of(Entity,owl:'Thing'),
  once(entity_head(Entity, [A,TypeBase], _, TypeIri)),
  entity_generate(Entity, [A,TypeBase], TypeIri, Descr).

entity(Entity, Descr) :-
  entity_(Entity, Descr),
  % make sure it's an individual and not a class
  once(owl_individual_of(Entity, owl:'Thing')),
  \+ rdfs_individual_of(Entity, knowrob:'TemporalPart').

%% Time point entities
entity_(Entity, [a, timepoint, Time]) :-
  number(Time), create_timepoint(Time, Entity), !.
entity_(Entity, [a, timepoint, [value,TimeValue]]) :-
  nonvar(TimeValue), create_timepoint(TimeValue, Entity),!.
entity_(Entity, [a, timepoint, [name,Name]]) :-
  nonvar(Name),
  rdf_global_term(Name, Entity),
  time_term(Entity, TimeValue),
  create_timepoint(TimeValue, Entity),!.

%% Time interval entities
entity_(Entity, [an, interval, [Begin, End]]) :-
  create_interval([Begin,End],Entity), !.
entity_(Entity, [an, interval, [Begin]]) :-
  create_interval([Begin],Entity),
  interval(Entity, [Begin]), !.
entity_(Entity, [an, interval|Descr]) :-
  entity_has(Descr, start_time, BeginDescr),
  entity(Begin, BeginDescr),
  (( entity_has(Descr, end_time, EndDescr),
     entity(End, EndDescr),
     create_interval([Begin, End], Entity) );
     create_interval([Begin], Entity) ), !.

%% Pose entities
entity_(Entity, [a, pose, [X,Y,Z], [QW,QX,QY,QZ]]) :-
  create_pose(pose([X,Y,Z], [QW,QX,QY,QZ]), Entity), !.
entity_(Entity, [a|[pose|Descr]]) :-
  entity_has(Descr, translation, [X,Y,Z]),
  entity_has(Descr, quaternion, [QW,QX,QY,QZ]),
  (  entity_has(Descr, reference_frame, Frame)
  -> create_pose(pose(Frame, [X,Y,Z], [QW,QX,QY,QZ]), Entity)
  ;  create_pose(pose([X,Y,Z], [QW,QX,QY,QZ]), Entity) ), !.

%% Location entities
entity_(Entity, [a, location|Descr]) :-
  entity_axioms(Descr, 'http://knowrob.org/kb/knowrob.owl#spatiallyRelated', Axioms),
  length(Axioms, L), (L > 0),
  create_location(Axioms, Entity), !.

%% Entity type description `a|an pose|location|...`
entity_(Entity, [a, Type|Descr]) :-
  nonvar(Type), !,
  entity_name(Descr, Entity),
  entity_body(Entity, [a, Type|Descr]).
entity_(Entity, [an, Type|Descr]) :-
  nonvar(Type), !,
  entity_name(Descr, Entity),
  entity_body(Entity, [an, Type|Descr]).

%% name of the OWL individual
entity_(Entity, [[name,EntityName]|Descr]) :-
  entity_name([name,EntityName], Entity),
  entity_(Entity, Descr).

%% ignore type, types are handled in `entity_head`
entity_(Entity, [[type,Type|_]|Descr]) :-
  nonvar(Type), !,
  entity_(Entity, Descr).

%% key-value property
% TODO: support specification of property units
%    - [an, object, [height, 20, qudt:meter, during [0.0,20.0]]]
entity_(Entity, [[Key,Value|ValDescr]|Descr]) :-
  nonvar(Key),
  entity_iri(PropIri, Key, lower_camelcase),
  
  % use temporal axioms to restrict Interval var before calling holds
  (nonvar(ValDescr)
  -> (
    entity_interval_axioms(ValDescr, Axioms),
    entity_intersection_interval(Axioms, RestrictedInterval),
    (RestrictedInterval=[] -> true ; Interval=RestrictedInterval)
  ) ; true),
  
  (nonvar(Value)
  -> (
    rdf_has(PropIri, rdf:type, owl:'DatatypeProperty')
    -> (
      strip_literal_type(Value, X),
      holds(Entity,PropIri,PropValue,Interval),
      % ignore literal(type(..)) terms, just extract value
      strip_literal_type(PropValue, X)
    ) ; (
      entity_object_value(PropValue, Value),
      holds(Entity,PropIri,PropValue,Interval)
    )
  ) ; (
    holds(Entity,PropIri,PropValue,Interval), (
    rdf_has(PropIri, rdf:type, owl:'DatatypeProperty')
    -> strip_literal_type(PropValue, Value)
    ;  Value = PropValue)
  )),
  
  entity_(Entity, Descr).

entity_(_, []).


%% Nested object description
entity_object_value(Iri, Value) :-
  is_list(Value), !,
  entity(Iri, Value).
%% Object iri
entity_object_value(Iri, Value) :-
  once( var(Iri) ; atom(Iri) ),
  entity_ns(Value, NS, ValueUnderscore),
  atom(NS), atom(ValueUnderscore),
  camelcase(ValueUnderscore, ValueCamel),
  atom_concat(NS, ValueCamel, Iri), !.
%% Object iri
entity_object_value(Iri, Value) :-
  rdf_global_term(Value, Iri), !.


%% Compute entity from external source such as a database
entity_body(Entity, [A, Type|Descr]) :-
  var(Entity),
  % TODO: skip if existing before computing
  % in that case computing still makes sense in order to update
  % with latest designators
  once(entity_compute(Entity, [A, Type|Descr])).
%% Handle description
entity_body(Entity, [A, Type|Descr]) :-
  entity_head(Entity, [A,Type], Descr, _),
  entity_(Entity, Descr),
  % check general type last because it matches many entities
  entity_type([A,Type], TypeIri),
  once(owl_individual_of(Entity, TypeIri)).


%% "name" keys in the description
entity_name(Descr, Entity) :-
  entity_has(Descr,name,Name),
  !, % names must match!
  rdf_global_term(Name, Entity),
  (   rdf_has(Entity, _, _)
  -> true
  ;  entity_iri(Entity, Name, camelcase) ), !.
entity_name(_, _).


%% Read entity description value
entity_has([[Key,Val|_]|_], Key, Val).
entity_has([_|Tail], Key, Val) :- entity_has(Tail, Key, Val).


%% entity_type(?Descr, ?Iri) is det.
%
% Maps ectity type description to IRI
%
% @param Descr The type description "[a,an] ?type_name"
% @param Iri The corresponding type iri
%
entity_type([a,timepoint],  'http://knowrob.org/kb/knowrob.owl#TimePoint').
entity_type([an,interval],  'http://knowrob.org/kb/knowrob.owl#TimeInterval').
entity_type([an,action],    'http://knowrob.org/kb/knowrob.owl#Action').
entity_type([an,event],     'http://knowrob.org/kb/knowrob.owl#Event').
entity_type([an,object],    'http://knowrob.org/kb/knowrob.owl#EnduringThing-Localized').
entity_type([a,location],   'http://knowrob.org/kb/knowrob.owl#SpaceRegion').
entity_type([a,pose],       'http://knowrob.org/kb/knowrob.owl#Pose').
entity_type([a,trajectory], 'http://knowrob.org/kb/knowrob.owl#Trajectory').

entity_type(Entity, TypeBase, Entity) :-
  atom(Entity), rdf_reachable(Entity, rdfs:subClassOf, TypeBase), !.

entity_type(Entity, TypeBase, Type) :-
  rdf_has(Entity, rdf:type, Type),
  rdf_reachable(Type, rdfs:subClassOf, TypeBase).


%% entity_compute(?Entity, ?Descr) is nondet.
%
% Compute entities matching given description.
% This is actually supposed to modify the RDF triple store.
%
% @param Entity IRI of matching entity
% @param Descr An entity description
%
entity_compute(_, [a|[timepoint|_]]) :- fail.
entity_compute(_, [an|[interval|_]]) :- fail.


%% entity_assert(-Entity, +Descr) is nondet.
%
% Assert entity description in RDF triple store as new individual.
%
% @param Entity IRI of matching entity
% @param Descr An entity description
%
entity_assert(Entity, [a,timepoint|Descr]) :- entity(Entity, [a,timepoint|Descr]), !. 
entity_assert(Entity, [an,interval|Descr]) :- entity(Entity, [an,interval|Descr]), !.
entity_assert(Entity, [a,location|Descr]) :-  entity(Entity, [a,location|Descr]), !.
% FIXME: above does not allow to call entity_assert for nested entites

entity_assert(Entity, [a, pose, [X,Y,Z], [QW,QX,QY,QZ]]) :-
  create_pose(pose([X,Y,Z], [QW,QX,QY,QZ]), Entity), !.
entity_assert(Entity, [a, pose|Descr]) :-
  entity_has(Descr, translation, [X,Y,Z]),
  entity_has(Descr, quaternion, [QW,QX,QY,QZ]),
  (  entity_has(Descr, relative_to, RelObjDescr)
  -> (
    entity(RelObj, RelObjDescr),
    create_pose(pose(RelObj, [X,Y,Z], [QW,QX,QY,QZ]), Entity)
  ) ; (
    create_pose(pose([X,Y,Z], [QW,QX,QY,QZ]), Entity) )
  ), !.

entity_assert(Entity, [A,Type|Descr]) :-
  nonvar(Type),
  entity_type([A,Type], TypeIri_),
  (( entity_has(Descr,type,AType),
     entity_iri(ATypeIri, AType, camelcase),
     rdf_reachable(ATypeIri, rdfs:subClassOf, TypeIri_) )
  -> TypeIri = ATypeIri
  ;  TypeIri = TypeIri_ ),
  (( entity_has(Descr, name, Entity_),
     rdf_global_term(Entity_, Entity), % TODO: fallback to knowrob prefix
     rdf_assert(Entity, rdf:type, TypeIri) );
     rdf_instance_from_class(TypeIri, Entity) ),
  entity_assert(Entity, Descr), !.

entity_assert(Entity, [[name,_]|Descr]) :- entity_assert(Entity, Descr), !.

entity_assert(Entity, [[type,TypeDescr]|Descr]) :-
  nonvar(Entity), nonvar(TypeDescr),
  entity_iri(TypeIri, TypeDescr, camelcase),
  rdf_assert(Entity, rdf:type, TypeIri),
  entity_assert(Entity, Descr), !.

entity_assert(Entity, [[Key,Value]|Descr]) :-
  nonvar(Entity), nonvar(Key), nonvar(Value),
  entity_iri(PropIri, Key, lower_camelcase),
  (  rdf_has(PropIri, rdf:type, owl:'ObjectProperty')
  ->  ( % nested entity
      entity(ValueEntity, Value), % TODO: support recursive option (call enity_assert instead)
      rdf_assert(Entity, PropIri, ValueEntity)
  ) ; ( % data property
      rdf_has(PropIri, rdf:type, owl:'DatatypeProperty'),
      rdf_phas(PropIri, rdfs:range, Range), % FIXME: what if range unspecified
      rdf_assert(Entity, PropIri, literal(type(Range,Value)))
  )),
  entity_assert(Entity, Descr).

entity_assert(Entity, [[Key,Value,during,IntervalDescr]|Descr]) :-
  nonvar(Entity), nonvar(Key), nonvar(Value),
  entity_iri(PropIri, Key, lower_camelcase),
  entity(Interval, IntervalDescr),
  (  rdf_has(PropIri, rdf:type, owl:'DatatypeProperty')
  ->  ( % data property
      rdf_phas(PropIri, rdfs:range, Range), % FIXME: what if range unspecified
      assert_temporal_part(Entity, PropIri, literal(type(Range,Value)), Interval)
  ) ; ( % nested entity
      rdf_has(PropIri, rdf:type, owl:'ObjectProperty'),
      entity(ValueEntity, Value),
      assert_temporal_part(Entity, PropIri, ValueEntity, Interval)
  )),
  entity_assert(Entity, Descr).

entity_assert(_, []).

%% entity_retract(+Entity) is nondet.
%
% Assert entity description in RDF triple store as new individual.
%
% @param Entity IRI of matching entity
%
entity_retract(Entity) :-
  % Retract without recursion
  forall( owl_has(Entity, knowrob:temporalParts, TemporalPart),
          rdf_retractall(TemporalPart, _, _)),
  rdf_retractall(Entity, _, _).


%% with_owl_description(+Description, ?Individual, +Goal) is nondet.
%
% Ensures entity description is asserted and binds the name to
% Individual before goal is called.
% Temporary assertions are retracted in a cleanup goal.
%
% @param Description Entity description or individual
% @param Individual Entity individual
% Goal The goal with OWL entity asserted
%
with_owl_description(Description, Individual, Goal) :-
  atom(Description)
  -> (
    Individual = Description,
    call( Goal )
  ) ; (
    is_list(Description),
    setup_call_cleanup(
      entity_assert(Individual, Description),
      call( Goal ),
      entity_retract(Individual)
    )
  ).


%% entity_format(+Descr, -String) is nondet.
%
% Format entity for pretty printing.
%
% @param Descr An entity description
% @param String Formatted string
%
entity_format(Descr, String) :-
  with_output_to(string(String), entity_write(Descr)).

%% entity_write(+Descr) is nondet.
%
% Write entity to current output stream.
%
% @param Descr An entity description
%
entity_write(Descr) :- entity_write(Descr, '').

entity_write([A,Type|Tail], Spaces) :-
  member(A, [a,an]),
  writef('[%w, %w,\n', [A,Type]),
  atom_concat(Spaces, '  ', SpacesNext),
  entity_write(Tail, SpacesNext),
  write(']\n').

entity_write([[Key,Val|ValDescr]|Tail], Spaces) :-
  (is_list(Val)
  -> (
    Val=[A,Type|ValTail],
    writef('%w[%w, [%w, %w\n', [Spaces,Key,A,Type]),
    atom_concat(Spaces, '  ', SpacesNext),
    entity_write(ValTail, SpacesNext),
    writef('%w]],\n', [Spaces])
  ) ; (
    writef('%w%w,\n', [Spaces,[Key,Val|ValDescr]])
  )),
  entity_write(Tail, Spaces).

entity_write([Key|Tail], Spaces) :-
  writef('%w, %w\n', [Spaces,Key]),
  entity_write(Tail, Spaces).

entity_write([], _).


% % % % % % % % % % % % % % % % % % % % % % % % % % % % % % % % % % % % % % % %
% % % % % % % % % % % % % % % % % % % % % % % % % % % % % % % % % % % % % % % %
% helper


interval_operator(during, interval_during)   :- !.
interval_operator(before, interval_before)   :- !.
interval_operator(after,  interval_after)    :- !.

entity_interval_axioms([Operator,Value|Axioms], [[Operator,Interval_val]|Tail]) :-
  interval_operator(Operator, _), !,
  entity(Interval, Value),
  interval(Interval, Interval_val),
  entity_interval_axioms(Axioms, Tail).
entity_interval_axioms([_|Axioms], Tail) :-
  entity_interval_axioms(Axioms, Tail).
entity_interval_axioms([], []).

entity_intersection_interval([[during,I1]|Tail], Intersection) :-
  entity_intersection_interval(Tail, I_Tail),
  interval_intersect(I1, I_Tail, Intersection).
entity_intersection_interval([[after,I1]|Tail], Intersection) :-
  entity_intersection_interval(Tail, I_Tail),
  interval_end(I1, End),
  interval_intersect([End], I_Tail, Intersection).
entity_intersection_interval([[before,I1]|Tail], Intersection) :-
  entity_intersection_interval(Tail, I_Tail),
  interval_start(I1, Begin),
  interval_intersect([0.0,Begin], I_Tail, Intersection).
entity_intersection_interval([], []).

interval_intersect([], I, I).
interval_intersect(I, [], I).
interval_intersect([Begin0,End0], [Begin1,End1], [Begin,End]) :-
  Begin is max(Begin0, Begin1),
  End is min(End0, End1).
interval_intersect([Begin0], [Begin1,End], [Begin,End]) :-
  Begin is max(Begin0, Begin1).
interval_intersect([Begin0,End], [Begin1], [Begin,End]) :-
  Begin is max(Begin0, Begin1).


%% Fluid properties that match temporal relation.
entity_temporally_holds(_, []).
entity_temporally_holds(FluentInterval, [TemporalRelation,IntervalDescr|Tail]) :-
  (  interval_operator(TemporalRelation,Operator)
  -> (
    % TODO: also support entitiy descriptions!!
    interval(IntervalDescr, IntervalDescr_val),
    call(Operator, FluentInterval, IntervalDescr_val)
  ) ; true ),
  entity_temporally_holds(FluentInterval, [IntervalDescr|Tail]).


entity_properties([['http://www.w3.org/1999/02/22-rdf-syntax-ns#type',_]|Tail], DescrTail) :-
  entity_properties(Tail, DescrTail), !.

entity_properties([[PropIri,_]|Tail], DescrTail) :-
  rdf_has(PropIri, rdf:type, owl:'AnnotationProperty'),
  entity_properties(Tail, DescrTail), !.

entity_properties([['http://www.w3.org/2000/01/rdf-schema#comment',_]|Tail], DescrTail) :-
  entity_properties(Tail, DescrTail), !.

entity_properties([['http://www.w3.org/2000/01/rdf-schema#subClassOf',_]|Tail], DescrTail) :-
  entity_properties(Tail, DescrTail), !.

entity_properties([['http://knowrob.org/kb/knowrob.owl#temporalParts',Fluent]|Tail], Descr) :-
  findall([Key,Value,during,IntervalDescr], (
    temporal_part_has(Fluent, PropIri, PropValue, IntervalIri),
    ( rdf_equal(PropIri, rdf:type)
    -> (
      Key=type,
      entity_iri(PropValue, Value, camelcase)
    ) ; (
      entity_properties([[PropIri,PropValue]], [[Key,Value]])
    )),
    entity(IntervalIri, IntervalDescr)
  ), FluentDescr),
  entity_properties(Tail, DescrTail),
  append(FluentDescr, DescrTail, Descr), !.

entity_properties([[inverse_of(_),_]|Tail], DescrTail) :-
  entity_properties(Tail, DescrTail), !.

entity_properties([[PropIri,TimeIri]|Tail],
                  [[Key, [a,timepoint,Time]]|DescrTail]) :-
  once((nonvar(TimeIri);nonvar(Time))),
  rdfs_individual_of(TimeIri, knowrob:'TimePoint'),
  entity_iri(PropIri, Key, lower_camelcase),
  time_term(TimeIri,Time),
  entity_properties(Tail, DescrTail), !.

entity_properties([[PropIri,IntervalIri]|Tail],
                  [[Key, [an,interval,Interval]]|DescrTail]) :-
  once((nonvar(IntervalIri);nonvar(Interval))),
  interval(IntervalIri,Interval),
  entity_iri(PropIri, Key, lower_camelcase),
  entity_properties(Tail, DescrTail), !. % FIXME: does this disable to have events as value keys?

entity_properties([[PropIri,PropValue]|Tail], [[Key,Value]|DescrTail]) :-
  entity_iri(PropIri, Key, lower_camelcase),
  % match rdf value with description value
  (  rdf_has(PropIri, rdf:type, owl:'DatatypeProperty')
  -> (var(Value) -> strip_literal_type(PropValue, Value) ; rdf_global_term(Value, PropValue))
  ;  entity(PropValue, Value)
  ),
  entity_properties(Tail, DescrTail).

entity_properties([], []).


entity_axioms([[P_descr,O_desc|_]|Descr], AxiomIri, [[P,O]|Axioms]) :-
  entity_iri(P, P_descr, lower_camelcase),
  rdfs_subproperty_of(P, AxiomIri),
  entity(O, O_desc),
  entity_axioms(Descr, AxiomIri, Axioms).

entity_axioms([], _, []).


entity_generate(Entity, [a,timepoint], _, [a,timepoint,Time]) :-
  rdfs_individual_of(Entity, knowrob:'TimePoint'),
  time_term(Entity,Time), !.

entity_generate(Entity, [an,interval], _, [an,interval,Interval]) :-
  rdfs_individual_of(Entity, knowrob:'TemporalThing'),
  interval(Entity,Interval), !.

entity_generate(Pose, [a, pose], _, [a, pose, [X,Y,Z], [QW,QX,QY,QZ]]) :-
  position_to_list(Pose, [X,Y,Z]),
  quaternion_to_list(Pose, [QW,QX,QY,QZ]), !.

entity_generate(Entity, [A,TypeBase], TypeBaseIri, [A,TypeBase|[[type,TypeName]|PropDescr]]) :-
  (( rdf_has(Entity, rdf:type, Type),
     Type \= TypeBaseIri,
     rdf_reachable(Type, rdfs:subClassOf, TypeBaseIri) )
  -> TypeIri = Type
  ;  TypeIri = TypeBaseIri ),
  entity_iri(TypeIri, TypeName, camelcase),
  findall([PropIri,PropValue], rdf(Entity, PropIri, PropValue), Props),
  entity_properties(Props, PropDescr), !.


%% Match [a|an, ?entity_type]
entity_head(Entity, _, Descr, TypeIri) :-
  var(Entity),
  
  % TODO: match all entities that ever were classified with Type?
  % TODO: handle during?
  %current_time(Instant),
  %once((
  %  rdfs_individual_of(Entity, TypeIri);
  %  temporal_part_has(Entity, 'http://www.w3.org/1999/02/22-rdf-syntax-ns#type', TypeIri, Instant);
  %  Entity = TypeIri )),
  
  findall(TypeIri, (
    entity_has(Descr, type, TypeDescr), once(
    entity_iri(TypeIri, TypeDescr, camelcase) ;
    rdf_global_term(TypeDescr, TypeIri) )
    % TODO: ensure it's really a type
  ), Types),
  
  ( Types=[]
  -> true
  ; (
    findall(E, (
      owl_individual_of_all(E, Types),
      \+ owl_individual_of(E, knowrob:'TemporalPart')
    ), Entities),
    % avoid redundant results of owl_individual_of
    list_to_set(Entities, EntitiesUnique),
    member(Entity, EntitiesUnique)
  )).

entity_head(Entity, [A,Type], _, TypeIri) :-
  nonvar(Entity),
  findall([A,Type,TypeIri], (
    ( entity_type([A,Type], TypeIri), rdfs_individual_of(Entity, TypeIri) );
    [A,Type,TypeIri]=[a,thing,'http://www.w3.org/2002/07/owl#Thing']
  ), Types),
  member([A,Type,TypeIri], Types),
  % pick only the most special types
  forall( member([_,BType,BTypeIri], Types), (
    BType = Type ; (
      not(rdf_reachable(BTypeIri, rdfs:subClassOf, TypeIri))
    )
  )).

owl_individual_of_all(Individual, [TypeIri|Types]) :-
  owl_individual_of(Individual, TypeIri),
  owl_individual_of_all(Individual, Types).
owl_individual_of_all(_, []).


%% Read entity namespace
entity_ns(Entity, NamespaceUri, EntityName) :-
  (  Entity =.. [':', NS, EntityName]
  ->  (
      rdf_current_ns(NS, NamespaceUri)
  ) ; ( % fallback to knowrob namespace
      EntityName = Entity,
      rdf_current_ns(knowrob, NamespaceUri)
  )), !.

entity_ns(Entity, NamespaceUri, EntityName) :-
  atom(Entity),
  rdf_split_url(NamespaceUri, EntityName, Entity).


%% Converts between IRI representation and description representation
entity_iri(Iri, Descr, Formatter) :-
  var(Descr),
  rdf_split_url(NamespaceUri, Name, Iri),
  rdf_current_ns(Namespace, NamespaceUri),
  call(Formatter, NameUnderscore, Name),
  (  Namespace=knowrob
  -> Descr=NameUnderscore
  ;  Descr=Namespace:NameUnderscore
  ).

entity_iri(Iri, Description, Formatter) :-
  var(Iri),
  entity_ns(Description, NS, NameUnderscore),
  % FIXME: call falls if NameUnderscore is in fact Camelcase
  call(Formatter, NameUnderscore, Name),
  atom_concat(NS, Name, Iri).

entity_iri(Entity, Type) :-
  rdf_has(Entity, rdf:type, Type),
  rdf_split_url(Url, _, Type),
  rdf_current_ns(NS, Url),
  NS \= owl.

entity_iri(Entity, Type) :-
  rdfs_individual_of(Entity,Type).<|MERGE_RESOLUTION|>--- conflicted
+++ resolved
@@ -226,24 +226,10 @@
 
 
 rdf_unique_id(Class, UniqID) :-
-<<<<<<< HEAD
-
-  phrase("$1$", Seed, _),
-  crypt(Class, Seed),
-  format(atom(Hash), '~s~n', [Seed]),
-  sub_atom(Hash, 3, 8, _, Sub),
-=======
-  %phrase("$1$", PreSeed, _),
-  %crypt(Class, PreSeed),
-  %random_permutation(PreSeed, Seed),
-  %format(atom(Hash), '~s~n', [Seed]),
-  %sub_atom(Hash, 3, 8, _, Sub),
-  
   % generate 8 random alphabetic characters
   randseq(8, 25, Seq_random),
   maplist(plus(65), Seq_random, Alpha_random),
   atom_codes(Sub, Alpha_random),
->>>>>>> e35c97ca
 
   atom_concat(Class,  '_', Class2),
   atom_concat(Class2, Sub, Instance),
