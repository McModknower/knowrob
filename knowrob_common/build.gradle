/*
 * Copyright (C) 2017 Asil Kaan Bozcuoglu
 *
 * Licensed under the Apache License, Version 2.0 (the "License"); you may not
 * use this file except in compliance with the License. You may obtain a copy of
 * the License at
 *
 * http://www.apache.org/licenses/LICENSE-2.0
 *
 * Unless required by applicable law or agreed to in writing, software
 * distributed under the License is distributed on an "AS IS" BASIS, WITHOUT
 * WARRANTIES OR CONDITIONS OF ANY KIND, either express or implied. See the
 * License for the specific language governing permissions and limitations under
 * the License.
 */

task wrapper(type: Wrapper) {
  gradleVersion = '2.14.1'
}

buildscript {
  apply from: "https://github.com/rosjava/rosjava_bootstrap/raw/kinetic/buildscript.gradle"
<<<<<<< HEAD
  dependencies {
       classpath 'org.codehaus.groovy:groovy-backports-compat23:2.3.5'
  }
=======
>>>>>>> 94a8f7e8
}

apply plugin: 'catkin'
project.catkin.tree.generate()



allprojects {
    /*
      A github url provides a good standard unique name for your project
      Example below, but you may wish to switch to your own unique url.
    */
    group 'org.knowrob.knowrob_common'
    version = project.catkin.pkg.version
}

subprojects {
    /*
      See https://github.com/rosjava/rosjava_bootstrap (look for gradle_plugins)
      to see what is going on under the hood.
    */
    apply plugin: 'ros-java'
    apply plugin: 'eclipse'
}

/*
  Some useful tasks:

    install: deploys jar's to MavenLocal() (i.e. ~/.m2/repository)
    publishMavenJavaPublicationToMavenRepository : deploys jar's to devel/share/maven
    installApp : assembles java apps in the _subproject_/build directories.

  Note that these are dependent on the type of project (e.g. installApp is only valid for
  java binary subprojects, while publishMavenJav... is only added once a subproject is included.
  If you're using catkin_make, this is not important, since it will use the task list specified
  in CMakeLists.txt
*/
defaultTasks 'tasks'<|MERGE_RESOLUTION|>--- conflicted
+++ resolved
@@ -15,17 +15,11 @@
  */
 
 task wrapper(type: Wrapper) {
-  gradleVersion = '2.14.1'
+  gradleVersion = '2.2.1'
 }
 
 buildscript {
   apply from: "https://github.com/rosjava/rosjava_bootstrap/raw/kinetic/buildscript.gradle"
-<<<<<<< HEAD
-  dependencies {
-       classpath 'org.codehaus.groovy:groovy-backports-compat23:2.3.5'
-  }
-=======
->>>>>>> 94a8f7e8
 }
 
 apply plugin: 'catkin'
